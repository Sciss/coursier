package coursier

import java.io.{File, Writer}
import java.util.concurrent._

import scala.annotation.tailrec
import scala.collection.mutable.ArrayBuffer
import scala.util.Try

object Terminal {

  // Cut-n-pasted and adapted from
  // https://github.com/lihaoyi/Ammonite/blob/10854e3b8b454a74198058ba258734a17af32023/terminal/src/main/scala/ammonite/terminal/Utils.scala

  private lazy val pathedTput = if (new File("/usr/bin/tput").exists()) "/usr/bin/tput" else "tput"

  def consoleDim(s: String): Option[Int] =
    if (new File("/dev/tty").exists()) {
      import sys.process._
      Try(Seq("bash", "-c", s"$pathedTput $s 2> /dev/tty").!!.trim.toInt).toOption
    } else
      None

  class Ansi(val output: Writer) extends AnyVal {
    private def control(n: Int, c: Char) = output.write(s"\033[" + n + c)

    /**
      * Move up `n` squares
      */
    def up(n: Int): Unit = if (n == 0) "" else control(n, 'A')
    /**
      * Move down `n` squares
      */
    def down(n: Int): Unit = if (n == 0) "" else control(n, 'B')
    /**
      * Move left `n` squares
      */
    def left(n: Int): Unit = if (n == 0) "" else control(n, 'D')

    /**
      * Clear the current line
      *
      * n=0: clear from cursor to end of line
      * n=1: clear from cursor to start of line
      * n=2: clear entire line
      */
    def clearLine(n: Int): Unit = control(n, 'K')
  }

}

object Terminal {
  // Mostly things from ammonite-terminal, cut-n-pasted here as ammonite-terminal
  // is not compatible with Java 6

  private val pathedTput = if (new File("/usr/bin/tput").exists()) "/usr/bin/tput" else "tput"

  def consoleDim(s: String) = {
    import sys.process._
    Seq("bash", "-c", s"$pathedTput $s 2> /dev/tty").!!.trim.toInt
  }

  class Ansi(output: Writer) {

    def control(n: Int, c: Char) = output.write(s"\033[" + n + c)

    /**
      * Move up `n` squares
      */
    def up(n: Int) = if (n == 0) "" else control(n, 'A')
    /**
      * Move down `n` squares
      */
    def down(n: Int) = if (n == 0) "" else control(n, 'B')

    /**
      * Move left `n` squares
      */
    def left(n: Int) = if (n == 0) "" else control(n, 'D')

    /**
      * Clear the current line
      *
      * n=0: clear from cursor to end of line
      * n=1: clear from cursor to start of line
      * n=2: clear entire line
      */
    def clearLine(n: Int) = control(n, 'K')

  }

}

class TermDisplay(
  out: Writer,
  var fallbackMode: Boolean = sys.env.get("COURSIER_NO_TERM").nonEmpty
) extends Cache.Logger {

  private val ansi = new Terminal.Ansi(out)
  private var width = 80
  private val refreshInterval = 1000 / 60
  private val fallbackRefreshInterval = 1000

  private val lock = new AnyRef
  private var currentHeight = 0
  private val t = new Thread("TermDisplay") {
    override def run() = lock.synchronized {

      val baseExtraWidth = width / 5

      def reflowed(url: String, info: Info) = {
        val pctOpt = info.fraction.map(100.0 * _)
        val extra =
          if (info.length.isEmpty && info.downloaded == 0L)
            ""
          else
            s"(${pctOpt.map(pct => f"$pct%.2f %%, ").mkString}${info.downloaded}${info.length.map(" / " + _).mkString})"

        val total = url.length + 1 + extra.length
        val (url0, extra0) =
          if (total >= width) { // or > ? If equal, does it go down 2 lines?
          val overflow = total - width + 1

            val extra0 =
              if (extra.length > baseExtraWidth)
                extra.take((baseExtraWidth max (extra.length - overflow)) - 1) + "…"
              else
                extra

            val total0 = url.length + 1 + extra0.length
            val overflow0 = total0 - width + 1

            val url0 =
              if (total0 >= width)
                url.take(((width - baseExtraWidth - 1) max (url.length - overflow0)) - 1) + "…"
              else
                url

            (url0, extra0)
          } else
            (url, extra)

        (url0, extra0)
      }

      def truncatedPrintln(s: String): Unit = {

        ansi.clearLine(2)

        if (s.length <= width)
          out.write(s + "\n")
        else
          out.write(s.take(width - 1) + "…\n")
      }

      @tailrec def helper(lineCount: Int): Unit = {
        currentHeight = lineCount

        Option(q.poll(100L, TimeUnit.MILLISECONDS)) match {
          case None => helper(lineCount)
          case Some(Left(())) => // poison pill
          case Some(Right(())) =>
            // update display

            val (done0, downloads0) = downloads.synchronized {
              val q = doneQueue
                .toVector
                .filter {
                  case (url, _) =>
                    !url.endsWith(".sha1") && !url.endsWith(".md5")
                }
                .sortBy { case (url, _) => url }

              doneQueue.clear()

              val dw = downloads
                .toVector
                .map { url => url -> infos.get(url) }
                .sortBy { case (_, info) => - info.fraction.sum }

              (q, dw)
            }

            for ((url, info) <- done0 ++ downloads0) {
              assert(info != null, s"Incoherent state ($url)")

              truncatedPrintln(url)
              ansi.clearLine(2)
              out.write(s"  ${info.display()}\n")
            }

            val displayedCount = (done0 ++ downloads0).length

            if (displayedCount < lineCount) {
              for (_ <- 1 to 2; _ <- displayedCount until lineCount) {
                ansi.clearLine(2)
                ansi.down(1)
              }

              for (_ <- displayedCount until lineCount)
                ansi.up(2)
            }

            for (_ <- downloads0.indices)
              ansi.up(2)

            ansi.left(10000)

            out.flush()
            Thread.sleep(refreshInterval)
            helper(downloads0.length)
        }
      }


      @tailrec def fallbackHelper(previous: Set[String]): Unit =
        Option(q.poll(100L, TimeUnit.MILLISECONDS)) match {
          case None => fallbackHelper(previous)
          case Some(Left(())) => // poison pill
          case Some(Right(())) =>
            val downloads0 = downloads.synchronized {
              downloads
                .toVector
                .map { url => url -> infos.get(url) }
                .sortBy { case (_, info) => - info.fraction.sum }
            }

            var displayedSomething = false
            for ((url, info) <- downloads0 if previous(url)) {
              assert(info != null, s"Incoherent state ($url)")

              val (url0, extra0) = reflowed(url, info)

              displayedSomething = true
              out.write(s"$url0 $extra0\n")
            }

            if (displayedSomething)
              out.write("\n")

            out.flush()
            Thread.sleep(fallbackRefreshInterval)
            fallbackHelper(previous ++ downloads0.map { case (url, _) => url })
          }

      if (fallbackMode)
        fallbackHelper(Set.empty)
      else
        helper(0)
    }
  }

  t.setDaemon(true)

  def init(): Unit = {
<<<<<<< HEAD
    try {
      width = Terminal.consoleDim("cols")
      ansi.clearLine(2)
    } catch { case _: Exception =>
      fallbackMode = true
=======
    Terminal.consoleDim("cols") match {
      case Some(cols) =>
        width = cols
        ansi.clearLine(2)
      case None =>
        fallbackMode = true
>>>>>>> 07eafc8d
    }

    t.start()
  }

  def stop(): Unit = {
    for (_ <- 1 to 2; _ <- 0 until currentHeight) {
      ansi.clearLine(2)
      ansi.down(1)
    }
    for (_ <- 0 until currentHeight) {
      ansi.up(2)
    }
    q.put(Left(()))
    lock.synchronized(())
  }

  private case class Info(downloaded: Long, length: Option[Long], startTime: Long) {
    /** 0.0 to 1.0 */
    def fraction: Option[Double] = length.map(downloaded.toDouble / _)
    /** Byte / s */
    def rate(): Option[Double] = {
      val currentTime = System.currentTimeMillis()
      if (currentTime > startTime)
        Some(downloaded.toDouble / (System.currentTimeMillis() - startTime) * 1000.0)
      else
        None
    }

    // Scala version of http://stackoverflow.com/questions/3758606/how-to-convert-byte-size-into-human-readable-format-in-java/3758880#3758880
    private def byteCount(bytes: Long, si: Boolean = false) = {
      val unit = if (si) 1000 else 1024
      if (bytes < unit)
        bytes + " B"
      else {
        val exp = (math.log(bytes) / math.log(unit)).toInt
        val pre = (if (si) "kMGTPE" else "KMGTPE").charAt(exp - 1) + (if (si) "" else "i")
        f"${bytes / math.pow(unit, exp)}%.1f ${pre}B"
      }
    }

    def display(): String = {
      val decile = (10.0 * fraction.getOrElse(0.0)).toInt
      assert(decile >= 0)
      assert(decile <= 10)

      fraction.fold(" " * 6)(p => f"${100.0 * p}%5.1f%%") +
        " [" + ("#" * decile) + (" " * (10 - decile)) + "] " +
        byteCount(downloaded) +
        rate().fold("")(r => s" (${byteCount(r.toLong)} / s)")
    }
  }

  private val downloads = new ArrayBuffer[String]
  private val doneQueue = new ArrayBuffer[(String, Info)]
  private val infos = new ConcurrentHashMap[String, Info]

  private val q = new LinkedBlockingDeque[Either[Unit, Unit]]
  def update(): Unit = {
    if (q.size() == 0)
      q.put(Right(()))
  }

  override def downloadingArtifact(url: String, file: File): Unit = {
    assert(!infos.containsKey(url))
    val prev = infos.putIfAbsent(url, Info(0L, None, System.currentTimeMillis()))
    assert(prev == null)

    if (fallbackMode) {
      // FIXME What about concurrent accesses to out from the thread above?
      out.write(s"Downloading $url\n")
      out.flush()
    }

    downloads.synchronized {
      downloads.append(url)
    }

    update()
  }
  override def downloadLength(url: String, length: Long): Unit = {
    val info = infos.get(url)
    assert(info != null)
    val newInfo = info.copy(length = Some(length))
    infos.put(url, newInfo)

    update()
  }
  override def downloadProgress(url: String, downloaded: Long): Unit = {
    val info = infos.get(url)
    assert(info != null)
    val newInfo = info.copy(downloaded = downloaded)
    infos.put(url, newInfo)

    update()
  }
  override def downloadedArtifact(url: String, success: Boolean): Unit = {
    downloads.synchronized {
      downloads -= url
      if (success)
        doneQueue += (url -> infos.get(url))
    }

    if (fallbackMode && success) {
      // FIXME What about concurrent accesses to out from the thread above?
      out.write(s"Downloaded $url\n")
      out.flush()
    }

    val info = infos.remove(url)
    assert(info != null)

    update()
  }

}<|MERGE_RESOLUTION|>--- conflicted
+++ resolved
@@ -49,48 +49,6 @@
 
 }
 
-object Terminal {
-  // Mostly things from ammonite-terminal, cut-n-pasted here as ammonite-terminal
-  // is not compatible with Java 6
-
-  private val pathedTput = if (new File("/usr/bin/tput").exists()) "/usr/bin/tput" else "tput"
-
-  def consoleDim(s: String) = {
-    import sys.process._
-    Seq("bash", "-c", s"$pathedTput $s 2> /dev/tty").!!.trim.toInt
-  }
-
-  class Ansi(output: Writer) {
-
-    def control(n: Int, c: Char) = output.write(s"\033[" + n + c)
-
-    /**
-      * Move up `n` squares
-      */
-    def up(n: Int) = if (n == 0) "" else control(n, 'A')
-    /**
-      * Move down `n` squares
-      */
-    def down(n: Int) = if (n == 0) "" else control(n, 'B')
-
-    /**
-      * Move left `n` squares
-      */
-    def left(n: Int) = if (n == 0) "" else control(n, 'D')
-
-    /**
-      * Clear the current line
-      *
-      * n=0: clear from cursor to end of line
-      * n=1: clear from cursor to start of line
-      * n=2: clear entire line
-      */
-    def clearLine(n: Int) = control(n, 'K')
-
-  }
-
-}
-
 class TermDisplay(
   out: Writer,
   var fallbackMode: Boolean = sys.env.get("COURSIER_NO_TERM").nonEmpty
@@ -253,20 +211,12 @@
   t.setDaemon(true)
 
   def init(): Unit = {
-<<<<<<< HEAD
-    try {
-      width = Terminal.consoleDim("cols")
-      ansi.clearLine(2)
-    } catch { case _: Exception =>
-      fallbackMode = true
-=======
     Terminal.consoleDim("cols") match {
       case Some(cols) =>
         width = cols
         ansi.clearLine(2)
       case None =>
         fallbackMode = true
->>>>>>> 07eafc8d
     }
 
     t.start()
