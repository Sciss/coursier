package coursier

import java.math.BigInteger
import java.net.{ HttpURLConnection, URL, URLConnection }
import java.nio.channels.{ OverlappingFileLockException, FileLock }
import java.security.MessageDigest
import java.util.concurrent.{ ConcurrentHashMap, Executors, ExecutorService }
import java.util.regex.Pattern

import com.google.common.io.Files

import coursier.ivy.IvyRepository

import scala.annotation.tailrec

import scalaz._
import scalaz.Scalaz.ToEitherOps
import scalaz.concurrent.{ Task, Strategy }

import java.io.{ Serializable => _, _ }

object Cache {

  // Check SHA-1 if available, else be fine with no checksum
  val defaultChecksums = Seq(Some("SHA-1"), None)

  private val unsafeChars: Set[Char] = " %$&+,:;=?@<>#".toSet

  // Scala version of http://stackoverflow.com/questions/4571346/how-to-encode-url-to-avoid-special-characters-in-java/4605848#4605848
  // '/' was removed from the unsafe character list
  private def escape(input: String): String = {

    def toHex(ch: Int) =
      (if (ch < 10) '0' + ch else 'A' + ch - 10).toChar

    def isUnsafe(ch: Char) =
      ch > 128 || ch < 0 || unsafeChars(ch)

    input.flatMap {
      case ch if isUnsafe(ch) =>
        "%" + toHex(ch / 16) + toHex(ch % 16)
      case other =>
        other.toString
    }
  }

  private def withLocal(artifact: Artifact, cache: Seq[(String, File)]): Artifact = {
    def local(url: String) =
      if (url.startsWith("file:///"))
        url.stripPrefix("file://")
      else if (url.startsWith("file:/"))
        url.stripPrefix("file:")
      else {
        val localPathOpt = cache.collectFirst {
          case (base, cacheDir) if url.startsWith(base) =>
            cacheDir.toString + "/" + escape(url.stripPrefix(base))
        }

        localPathOpt.getOrElse {
          // FIXME Means we were handed an artifact from repositories other than the known ones
          println(cache.mkString("\n"))
          println(url)
          ???
        }
      }

    if (artifact.extra.contains("local"))
      artifact
    else
      artifact.copy(extra = artifact.extra + ("local" ->
        artifact.copy(
          url = local(artifact.url),
          checksumUrls = artifact.checksumUrls
            .mapValues(local)
            .toVector
            .toMap,
          extra = Map.empty
        )
      ))
  }

  private def readFullyTo(
    in: InputStream,
    out: OutputStream,
    logger: Option[Logger],
    url: String,
    alreadyDownloaded: Long
  ): Unit = {

    val b = Array.fill[Byte](bufferSize)(0)

    @tailrec
    def helper(count: Long): Unit = {
      val read = in.read(b)
      if (read >= 0) {
        out.write(b, 0, read)
        out.flush()
        logger.foreach(_.downloadProgress(url, count + read))
        helper(count + read)
      }
    }

    helper(alreadyDownloaded)
  }

  private def withLockFor[T](file: File)(f: => FileError \/ T): FileError \/ T = {
    val lockFile = new File(file.getParentFile, s"${file.getName}.lock")

    lockFile.getParentFile.mkdirs()
    var out = new FileOutputStream(lockFile)

    try {
      var lock: FileLock = null
      try {
        lock = out.getChannel.tryLock()
        if (lock == null)
          -\/(FileError.Locked(file))
        else
          try f
          finally {
            lock.release()
            lock = null
            out.close()
            out = null
            lockFile.delete()
          }
      }
      catch {
        case e: OverlappingFileLockException =>
          -\/(FileError.Locked(file))
      }
      finally if (lock != null) lock.release()
    } finally if (out != null) out.close()
  }

  private def downloading[T](
    url: String,
    file: File,
    logger: Option[Logger]
  )(
    f: => FileError \/ T
  ): FileError \/ T =
    try {
      val o = new Object
      val prev = urlLocks.putIfAbsent(url, o)
      if (prev == null) {
        logger.foreach(_.downloadingArtifact(url, file))

        val res =
          try \/-(f)
          catch {
            case nfe: FileNotFoundException if nfe.getMessage != null =>
              logger.foreach(_.downloadedArtifact(url, success = false))
              -\/(-\/(FileError.NotFound(nfe.getMessage)))
            case e: Exception =>
              logger.foreach(_.downloadedArtifact(url, success = false))
              throw e
          }
          finally {
            urlLocks.remove(url)
          }

        for (res0 <- res)
          logger.foreach(_.downloadedArtifact(url, success = res0.isRight))

        res.merge
      } else
        -\/(FileError.ConcurrentDownload(url))
    }
    catch { case e: Exception =>
      -\/(FileError.DownloadError(s"Caught $e (${e.getMessage})"))
    }

  private def temporaryFile(file: File): File = {
    val dir = file.getParentFile
    val name = file.getName
    new File(dir, s"$name.part")
  }

  private val partialContentResponseCode = 206

  private def download(
    artifact: Artifact,
    cache: Seq[(String, File)],
    checksums: Set[String],
    cachePolicy: CachePolicy,
    pool: ExecutorService,
    logger: Option[Logger] = None
  ): Task[Seq[((File, String), FileError \/ Unit)]] = {

    implicit val pool0 = pool

    val artifact0 = withLocal(artifact, cache)
      .extra
      .getOrElse("local", artifact)

    // Reference file - if it exists, and we get not found errors on some URLs, we assume
    // we can keep track of these missing, and not try to get them again later.
    val referenceFileOpt = {
      val referenceOpt = artifact.extra.get("metadata").map(withLocal(_, cache))
      val referenceOpt0 = referenceOpt.map(a => a.extra.getOrElse("local", a))

      referenceOpt0.map(a => new File(a.url))
    }

    def referenceFileExists: Boolean = referenceFileOpt.exists(_.exists())

    val pairs =
      Seq(artifact0.url -> artifact.url) ++ {
        checksums
          .intersect(artifact0.checksumUrls.keySet)
          .intersect(artifact.checksumUrls.keySet)
          .toSeq
          .map(sumType => artifact0.checksumUrls(sumType) -> artifact.checksumUrls(sumType))
      }

    def urlConn(url: String) = {
      val conn = new URL(url).openConnection() // FIXME Should this be closed?
      // Dummy user-agent instead of the default "Java/...",
      // so that we are not returned incomplete/erroneous metadata
      // (Maven 2 compatibility? - happens for snapshot versioning metadata,
      // this is SO FSCKING CRAZY)
      conn.setRequestProperty("User-Agent", "")
      conn
    }


    def fileLastModified(file: File): EitherT[Task, FileError, Option[Long]] =
      EitherT {
        Task {
          \/- {
            val lastModified = file.lastModified()
            if (lastModified > 0L)
              Some(lastModified)
            else
              None
          } : FileError \/ Option[Long]
        }
      }

    def urlLastModified(url: String): EitherT[Task, FileError, Option[Long]] =
      EitherT {
        Task {
          urlConn(url) match {
            case c: HttpURLConnection =>
              c.setRequestMethod("HEAD")
              val remoteLastModified = c.getLastModified

              \/- {
                if (remoteLastModified > 0L)
                  Some(remoteLastModified)
                else
                  None
              }

            case other =>
              -\/(FileError.DownloadError(s"Cannot do HEAD request with connection $other ($url)"))
          }
        }
      }

    def shouldDownload(file: File, url: String): EitherT[Task, FileError, Boolean] =
      for {
        fileLastModOpt <- fileLastModified(file)
        urlLastModOpt <- urlLastModified(url)
      } yield {
        val fromDatesOpt = for {
          fileLastMod <- fileLastModOpt
          urlLastMod <- urlLastModOpt
        } yield fileLastMod < urlLastMod

        fromDatesOpt.getOrElse(true)
      }

    def is404(conn: URLConnection) =
      conn match {
        case conn0: HttpURLConnection =>
          conn0.getResponseCode == 404
        case _ =>
          false
      }

    def remote(file: File, url: String): EitherT[Task, FileError, Unit] =
      EitherT {
        Task {
          withLockFor(file) {
            downloading(url, file, logger) {
              val tmp = temporaryFile(file)

              val alreadyDownloaded = tmp.length()

              val conn0 = urlConn(url)

              if (is404(conn0))
                FileError.NotFound(url, permanent = Some(true)).left
              else {
                val (partialDownload, conn) = conn0 match {
                  case conn0: HttpURLConnection if alreadyDownloaded > 0L =>
                    conn0.setRequestProperty("Range", s"bytes=$alreadyDownloaded-")

                    if (conn0.getResponseCode == partialContentResponseCode) {
                      val ackRange = Option(conn0.getHeaderField("Content-Range")).getOrElse("")

                      if (ackRange.startsWith(s"bytes $alreadyDownloaded-"))
                        (true, conn0)
                      else
                        // unrecognized Content-Range header -> start a new connection with no resume
                        (false, urlConn(url))
                    } else
                      (false, conn0)

                  case _ => (false, conn0)
                }

                for (len0 <- Option(conn.getContentLength) if len0 >= 0) {
                  val len = len0 + (if (partialDownload) alreadyDownloaded else 0L)
                  logger.foreach(_.downloadLength(url, len))
                }

                val in = new BufferedInputStream(conn.getInputStream, bufferSize)

                val result =
                  try {
                    tmp.getParentFile.mkdirs()
                    val out = new FileOutputStream(tmp, partialDownload)
                    try \/-(readFullyTo(in, out, logger, url, if (partialDownload) alreadyDownloaded else 0L))
                    finally out.close()
                  } finally in.close()

                file.getParentFile.mkdirs()

                // WARNING No guarantee this is atomic - done with NIO on the main branch
                if (!tmp.renameTo(file))
                  throw new IOException(s"Cannot move $tmp to $file")

                for (lastModified <- Option(conn.getLastModified) if lastModified > 0L)
                  file.setLastModified(lastModified)

                result
              }
            }
          }
        }
      }

    def remoteKeepErrors(file: File, url: String): EitherT[Task, FileError, Unit] = {

      val errFile = new File(file.getParentFile, "." + file.getName + ".error")

      def validErrFileExists =
        EitherT {
          Task {
            (referenceFileExists && errFile.exists()).right[FileError]
          }
        }

      def createErrFile =
        EitherT {
          Task {
            if (referenceFileExists) {
              if (!errFile.exists())
                Files.write("".getBytes("UTF-8"), errFile)
            }

            ().right[FileError]
          }
        }

      def deleteErrFile =
        EitherT {
          Task {
            if (errFile.exists())
              errFile.delete()

            ().right[FileError]
          }
        }

      def retainError =
        EitherT {
          remote(file, url).run.flatMap {
            case err @ -\/(FileError.NotFound(_, Some(true))) =>
              createErrFile.run.map(_ => err)
            case other =>
              deleteErrFile.run.map(_ => other)
          }
        }

      cachePolicy match {
        case CachePolicy.FetchMissing | CachePolicy.LocalOnly =>
          validErrFileExists.flatMap { exists =>
            if (exists)
              EitherT(Task.now(FileError.NotFound(url, Some(true)).left[Unit]))
            else
              retainError
          }

        case CachePolicy.ForceDownload | CachePolicy.Update | CachePolicy.UpdateChanging =>
          retainError
      }
    }

    def checkFileExists(file: File, url: String): EitherT[Task, FileError, Unit] =
      EitherT {
        Task {
          if (file.exists()) {
            logger.foreach(_.foundLocally(url, file))
            \/-(())
          } else
            -\/(FileError.NotFound(file.toString))
        }
      }

    val tasks =
      for ((f, url) <- pairs) yield {
        val file = new File(f)

        val res =
          if (url.startsWith("file:/")) {
            // for debug purposes, flaky with URL-encoded chars anyway
            // def filtered(s: String) =
            //   s.stripPrefix("file:/").stripPrefix("//").stripSuffix("/")
            // assert(
            //   filtered(url) == filtered(file.toURI.toString),
            //   s"URL: ${filtered(url)}, file: ${filtered(file.toURI.toString)}"
            // )
            checkFileExists(file, url)
          } else
            cachePolicy match {
              case CachePolicy.LocalOnly =>
                checkFileExists(file, url)
              case CachePolicy.UpdateChanging | CachePolicy.Update =>
                shouldDownload(file, url).flatMap {
                  case true =>
                    remoteKeepErrors(file, url)
                  case false =>
                    EitherT(Task.now(\/-(()) : FileError \/ Unit))
                }
              case CachePolicy.FetchMissing =>
                checkFileExists(file, url) orElse remoteKeepErrors(file, url)
              case CachePolicy.ForceDownload =>
                remoteKeepErrors(file, url)
            }

        res.run.map((file, url) -> _)
      }

    Nondeterminism[Task].gather(tasks)
  }

  // matches md5 or sha1
  private val checksumPattern = Pattern.compile("^[0-9a-f]{32}([0-9a-f]{8})?")

  def parseChecksum(content: String): Option[BigInteger] =
    content
      .linesIterator
      .toStream
      .map(_.toLowerCase.replaceAll("\\s", ""))
      .collectFirst {
        case rawSum if checksumPattern.matcher(rawSum).matches() =>
          new BigInteger(rawSum, 16)
      }

  def validateChecksum(
    artifact: Artifact,
    sumType: String,
    cache: Seq[(String, File)],
    pool: ExecutorService
  ): EitherT[Task, FileError, Unit] = {

    implicit val pool0 = pool

    val artifact0 = withLocal(artifact, cache)
      .extra
      .getOrElse("local", artifact)

    EitherT {
      artifact0.checksumUrls.get(sumType) match {
        case Some(sumFile) =>
          Task {
<<<<<<< HEAD
            val sum = parseChecksum(
              new String(Files.asByteSource(new File(sumFile)).read(), "UTF-8"))
              .getOrElse("")

            val f = new File(artifact0.url)
            val md = MessageDigest.getInstance(sumType)
            val is = new FileInputStream(f)
            val res = try {
              var lock: FileLock = null
              try {
                lock = is.getChannel.tryLock(0L, Long.MaxValue, true)
                if (lock == null)
                  -\/(FileError.Locked(f))
                else {
                  withContent(is, md.update(_, 0, _))
                  \/-(())
                }
              }
              catch {
                case e: OverlappingFileLockException =>
                  -\/(FileError.Locked(f))
              }
              finally if (lock != null) lock.release()
            } finally is.close()
=======
            val sumOpt = parseChecksum(
              new String(NioFiles.readAllBytes(new File(sumFile).toPath), "UTF-8")
            )

            sumOpt match {
              case None =>
                FileError.ChecksumFormatError(sumType, sumFile).left
>>>>>>> af5275c0

              case Some(sum) =>
                val md = MessageDigest.getInstance(sumType)

                val f = new File(artifact0.url)
                val is = new FileInputStream(f)
                try withContent(is, md.update(_, 0, _))
                finally is.close()

                val digest = md.digest()
                val calculatedSum = new BigInteger(1, digest)

                if (sum == calculatedSum)
                  ().right
                else
                  FileError.WrongChecksum(
                    sumType,
                    calculatedSum.toString(16),
                    sum.toString(16),
                    artifact0.url,
                    sumFile
                  ).left
            }
          }

        case None =>
          Task.now(FileError.ChecksumNotFound(sumType, artifact0.url).left)
      }
    }
  }

  def file(
    artifact: Artifact,
    cache: Seq[(String, File)] = default,
    cachePolicy: CachePolicy = CachePolicy.FetchMissing,
    checksums: Seq[Option[String]] = defaultChecksums,
    logger: Option[Logger] = None,
    pool: ExecutorService = defaultPool
  ): EitherT[Task, FileError, File] = {

    implicit val pool0 = pool

    val checksums0 = if (checksums.isEmpty) Seq(None) else checksums

    val res = EitherT {
      download(
        artifact,
        cache,
        checksums = checksums0.collect { case Some(c) => c }.toSet,
        cachePolicy,
        pool,
        logger = logger
      ).map { results =>
        val checksum = checksums0.find {
          case None => true
          case Some(c) =>
            artifact.checksumUrls.get(c).exists { cUrl =>
              results.exists { case ((_, u), b) =>
                u == cUrl && b.isRight
              }
            }
        }

        val ((f, _), res) = results.head
        res.flatMap { _ =>
          checksum match {
            case None =>
              // FIXME All the checksums should be in the error, possibly with their URLs
              //       from artifact.checksumUrls
              -\/(FileError.ChecksumNotFound(checksums0.last.get, ""))
            case Some(c) => \/-((f, c))
          }
        }
      }
    }

    res.flatMap {
      case (f, None) => EitherT(Task.now[FileError \/ File](\/-(f)))
      case (f, Some(c)) =>
        validateChecksum(artifact, c, cache, pool).map(_ => f)
    }
  }

  def fetch(
    cache: Seq[(String, File)] = default,
    cachePolicy: CachePolicy = CachePolicy.FetchMissing,
    checksums: Seq[Option[String]] = defaultChecksums,
    logger: Option[Logger] = None,
    pool: ExecutorService = defaultPool
  ): Fetch.Content[Task] = {
    artifact =>
      file(
        artifact,
        cache,
        cachePolicy,
        checksums = checksums,
        logger = logger,
        pool = pool
      ).leftMap(_.message).map { f =>
        // FIXME Catch error here?
        new String(Files.asByteSource(f).read(), "UTF-8")
      }
  }

  private lazy val ivy2HomeUri = {
    // a bit touchy on Windows... - don't try to manually write down the URI with s"file://..."
    val str = new File(sys.props("user.home") + "/.ivy2/").toURI.toString
    if (str.endsWith("/"))
      str
    else
      str + "/"
  }

  lazy val ivy2Local = IvyRepository(
    ivy2HomeUri + "local/" +
      "[organisation]/[module]/(scala_[scalaVersion]/)(sbt_[sbtVersion]/)[revision]/[type]s/" +
      "[artifact](-[classifier]).[ext]",
    dropInfoAttributes = true
  )

  lazy val ivy2Cache = IvyRepository(
    ivy2HomeUri + "cache/" +
      "(scala_[scalaVersion]/)(sbt_[sbtVersion]/)[organisation]/[module]/[type]s/[artifact]-[revision](-[classifier]).[ext]",
    metadataPatternOpt = Some(
      ivy2HomeUri + "cache/" +
        "(scala_[scalaVersion]/)(sbt_[sbtVersion]/)[organisation]/[module]/[type]-[revision](-[classifier]).[ext]"
    ),
    withChecksums = false,
    withSignatures = false,
    dropInfoAttributes = true
  )

  lazy val defaultBase = new File(
    sys.env.getOrElse(
      "COURSIER_CACHE",
      sys.props("user.home") + "/.coursier/cache/v1"
    )
  ).getAbsoluteFile

  lazy val default = Seq(
    "http://" -> new File(defaultBase, "http"),
    "https://" -> new File(defaultBase, "https")
  )

  val defaultConcurrentDownloadCount = 6

  lazy val defaultPool =
    Executors.newFixedThreadPool(defaultConcurrentDownloadCount, Strategy.DefaultDaemonThreadFactory)


  private val urlLocks = new ConcurrentHashMap[String, Object]

  trait Logger {
    def foundLocally(url: String, f: File): Unit = {}
    def downloadingArtifact(url: String, file: File): Unit = {}
    def downloadLength(url: String, length: Long): Unit = {}
    def downloadProgress(url: String, downloaded: Long): Unit = {}
    def downloadedArtifact(url: String, success: Boolean): Unit = {}
  }

  var bufferSize = 1024*1024

  def readFullySync(is: InputStream) = {
    val buffer = new ByteArrayOutputStream()
    val data = Array.ofDim[Byte](16384)

    var nRead = is.read(data, 0, data.length)
    while (nRead != -1) {
      buffer.write(data, 0, nRead)
      nRead = is.read(data, 0, data.length)
    }

    buffer.flush()
    buffer.toByteArray
  }

  def readFully(is: => InputStream) =
    Task {
      \/.fromTryCatchNonFatal {
        val is0 = is
        val b =
          try readFullySync(is0)
          finally is0.close()

        new String(b, "UTF-8")
      } .leftMap(_.getMessage)
    }

  def withContent(is: InputStream, f: (Array[Byte], Int) => Unit): Unit = {
    val data = Array.ofDim[Byte](16384)

    var nRead = is.read(data, 0, data.length)
    while (nRead != -1) {
      f(data, nRead)
      nRead = is.read(data, 0, data.length)
    }
  }

}

sealed abstract class FileError(val message: String) extends Product with Serializable

object FileError {

  final case class DownloadError(reason: String) extends FileError(s"Download error: $reason")

  final case class NotFound(file: String, permanent: Option[Boolean] = None) extends FileError(s"Not found: $file")

  final case class ChecksumNotFound(
    sumType: String,
    file: String
  ) extends FileError(s"$sumType checksum not found: $file")

  final case class ChecksumFormatError(
    sumType: String,
    file: String
  ) extends FileError(s"Unrecognized $sumType checksum format in $file")

  final case class WrongChecksum(
    sumType: String,
    got: String,
    expected: String,
    file: String,
    sumFile: String
  ) extends FileError(s"$sumType checksum validation failed: $file")

  sealed abstract class Recoverable(message: String) extends FileError(message)
  final case class Locked(file: File) extends Recoverable(s"Locked: $file")
  final case class ConcurrentDownload(url: String) extends Recoverable(s"Concurrent download: $url")

}<|MERGE_RESOLUTION|>--- conflicted
+++ resolved
@@ -478,40 +478,13 @@
       artifact0.checksumUrls.get(sumType) match {
         case Some(sumFile) =>
           Task {
-<<<<<<< HEAD
-            val sum = parseChecksum(
-              new String(Files.asByteSource(new File(sumFile)).read(), "UTF-8"))
-              .getOrElse("")
-
-            val f = new File(artifact0.url)
-            val md = MessageDigest.getInstance(sumType)
-            val is = new FileInputStream(f)
-            val res = try {
-              var lock: FileLock = null
-              try {
-                lock = is.getChannel.tryLock(0L, Long.MaxValue, true)
-                if (lock == null)
-                  -\/(FileError.Locked(f))
-                else {
-                  withContent(is, md.update(_, 0, _))
-                  \/-(())
-                }
-              }
-              catch {
-                case e: OverlappingFileLockException =>
-                  -\/(FileError.Locked(f))
-              }
-              finally if (lock != null) lock.release()
-            } finally is.close()
-=======
             val sumOpt = parseChecksum(
-              new String(NioFiles.readAllBytes(new File(sumFile).toPath), "UTF-8")
+              new String(Files.asByteSource(new File(sumFile)).read(), "UTF-8")
             )
 
             sumOpt match {
               case None =>
                 FileError.ChecksumFormatError(sumType, sumFile).left
->>>>>>> af5275c0
 
               case Some(sum) =>
                 val md = MessageDigest.getInstance(sumType)
