package coursier

import java.math.BigInteger
import java.net.{ HttpURLConnection, URL, URLConnection, URLStreamHandler }
import java.nio.channels.{ OverlappingFileLockException, FileLock }
import java.security.MessageDigest
import java.util.concurrent.{ ConcurrentHashMap, Executors, ExecutorService }
import java.util.regex.Pattern

import com.google.common.io.Files

import coursier.ivy.IvyRepository

import scala.annotation.tailrec

import scalaz._
import scalaz.Scalaz.ToEitherOps
import scalaz.concurrent.{ Task, Strategy }

import java.io.{ Serializable => _, _ }

object Cache {

  // Check SHA-1 if available, else be fine with no checksum
  val defaultChecksums = Seq(Some("SHA-1"), None)

  private val unsafeChars: Set[Char] = " %$&+,:;=?@<>#".toSet

  // Scala version of http://stackoverflow.com/questions/4571346/how-to-encode-url-to-avoid-special-characters-in-java/4605848#4605848
  // '/' was removed from the unsafe character list
  private def escape(input: String): String = {

    def toHex(ch: Int) =
      (if (ch < 10) '0' + ch else 'A' + ch - 10).toChar

    def isUnsafe(ch: Char) =
      ch > 128 || ch < 0 || unsafeChars(ch)

    input.flatMap {
      case ch if isUnsafe(ch) =>
        "%" + toHex(ch / 16) + toHex(ch % 16)
      case other =>
        other.toString
    }
  }

  private def localFile(url: String, cache: File): File = {
    val path =
      if (url.startsWith("file:///"))
        url.stripPrefix("file://")
      else if (url.startsWith("file:/"))
        url.stripPrefix("file:")
      else
        // FIXME Should we fully parse the URL here?
        // FIXME Should some safeguards be added against '..' components in paths?
        url.split(":", 2) match {
          case Array(protocol, remaining) =>
            val remaining0 =
              if (remaining.startsWith("///"))
                remaining.stripPrefix("///")
              else if (remaining.startsWith("/"))
                remaining.stripPrefix("/")
              else
                throw new Exception(s"URL $url doesn't contain an absolute path")

            new File(cache, escape(protocol + "/" + remaining0)) .toString

          case _ =>
            throw new Exception(s"No protocol found in URL $url")
        }

    new File(path)
  }

  private def readFullyTo(
    in: InputStream,
    out: OutputStream,
    logger: Option[Logger],
    url: String,
    alreadyDownloaded: Long
  ): Unit = {

    val b = Array.fill[Byte](bufferSize)(0)

    @tailrec
    def helper(count: Long): Unit = {
      val read = in.read(b)
      if (read >= 0) {
        out.write(b, 0, read)
        out.flush()
        logger.foreach(_.downloadProgress(url, count + read))
        helper(count + read)
      }
    }

    helper(alreadyDownloaded)
  }

  private val processStructureLocks = new ConcurrentHashMap[File, AnyRef]

  /**
    * Should be acquired when doing operations changing the file structure of the cache (creating
    * new directories, creating / acquiring locks, ...), so that these don't hinder each other.
    *
    * Should hopefully address some transient errors seen on the CI of ensime-server.
    */
  private def withStructureLock[T](cache: File)(f: => T): T = {

    val intraProcessLock = Option(processStructureLocks.get(cache)).getOrElse {
      val lock = new AnyRef
      val prev = Option(processStructureLocks.putIfAbsent(cache, lock))
      prev.getOrElse(lock)
    }

    intraProcessLock.synchronized {
      val lockFile = new File(cache, ".structure.lock")
      lockFile.getParentFile.mkdirs()
      var out = new FileOutputStream(lockFile)

      try {
        var lock: FileLock = null
        try {
          lock = out.getChannel.lock()

          try f
          finally {
            lock.release()
            lock = null
            out.close()
            out = null
            lockFile.delete()
          }
        }
        finally if (lock != null) lock.release()
      } finally if (out != null) out.close()
    }
  }

  private def withLockFor[T](cache: File, file: File)(f: => FileError \/ T): FileError \/ T = {
    val lockFile = new File(file.getParentFile, s"${file.getName}.lock")

    var out: FileOutputStream = null

    withStructureLock(cache) {
      lockFile.getParentFile.mkdirs()
      out = new FileOutputStream(lockFile)
    }

    try {
      var lock: FileLock = null
      try {
        lock = out.getChannel.tryLock()
        if (lock == null)
          -\/(FileError.Locked(file))
        else
          try f
          finally {
            lock.release()
            lock = null
            out.close()
            out = null
            lockFile.delete()
          }
      }
      catch {
        case e: OverlappingFileLockException =>
          -\/(FileError.Locked(file))
      }
      finally if (lock != null) lock.release()
    } finally if (out != null) out.close()
  }

  private def downloading[T](
    url: String,
    file: File,
    logger: Option[Logger]
  )(
    f: => FileError \/ T
  ): FileError \/ T =
    try {
      val o = new Object
      val prev = urlLocks.putIfAbsent(url, o)
      if (prev == null) {
        logger.foreach(_.downloadingArtifact(url, file))

        val res =
          try \/-(f)
          catch {
            case nfe: FileNotFoundException if nfe.getMessage != null =>
              logger.foreach(_.downloadedArtifact(url, success = false))
              -\/(-\/(FileError.NotFound(nfe.getMessage)))
            case e: Exception =>
              logger.foreach(_.downloadedArtifact(url, success = false))
              throw e
          }
          finally {
            urlLocks.remove(url)
          }

        for (res0 <- res)
          logger.foreach(_.downloadedArtifact(url, success = res0.isRight))

        res.merge
      } else
        -\/(FileError.ConcurrentDownload(url))
    }
    catch { case e: Exception =>
      -\/(FileError.DownloadError(s"Caught $e (${e.getMessage})"))
    }

  private def temporaryFile(file: File): File = {
    val dir = file.getParentFile
    val name = file.getName
    new File(dir, s"$name.part")
  }

  private val partialContentResponseCode = 206

  private val handlerClsCache = new ConcurrentHashMap[String, Option[URLStreamHandler]]

  private def handlerFor(url: String): Option[URLStreamHandler] = {
    val protocol = url.takeWhile(_ != ':')

    Option(handlerClsCache.get(protocol)) match {
      case None =>
        val clsName = s"coursier.cache.protocol.${protocol.capitalize}Handler"
        val clsOpt =
          try Some(Thread.currentThread().getContextClassLoader.loadClass(clsName))
          catch {
            case _: ClassNotFoundException =>
              None
          }

        def printError(e: Exception): Unit =
          scala.Console.err.println(
            s"Cannot instantiate $clsName: $e${Option(e.getMessage).map(" ("+_+")")}"
          )

        val handlerOpt = clsOpt.flatMap {
          cls =>
            try Some(cls.newInstance().asInstanceOf[URLStreamHandler])
            catch {
              case e: InstantiationException =>
                printError(e)
                None
              case e: IllegalAccessException =>
                printError(e)
                None
              case e: ClassCastException =>
                printError(e)
                None
            }
        }

        val prevOpt = Option(handlerClsCache.putIfAbsent(protocol, handlerOpt))
        prevOpt.getOrElse(handlerOpt)

      case Some(handlerOpt) =>
        handlerOpt
    }
  }

  /**
    * Returns a `java.net.URL` for `s`, possibly using the custom protocol handlers found under the
    * `coursier.cache.protocol` namespace.
    *
    * E.g. URL `"test://abc.com/foo"`, having protocol `"test"`, can be handled by a
    * `URLStreamHandler` named `coursier.cache.protocol.TestHandler` (protocol name gets
    * capitalized, and suffixed with `Handler` to get the class name).
    *
    * @param s
    * @return
    */
  def url(s: String): URL =
    new URL(null, s, handlerFor(s).orNull)

  private def download(
    artifact: Artifact,
    cache: File,
    checksums: Set[String],
    cachePolicy: CachePolicy,
    pool: ExecutorService,
    logger: Option[Logger] = None
  ): Task[Seq[((File, String), FileError \/ Unit)]] = {

    implicit val pool0 = pool

    // Reference file - if it exists, and we get not found errors on some URLs, we assume
    // we can keep track of these missing, and not try to get them again later.
    val referenceFileOpt = artifact
      .extra
      .get("metadata")
      .map(a => localFile(a.url, cache))

    def referenceFileExists: Boolean = referenceFileOpt.exists(_.exists())

    def urlConn(url0: String) = {
      val conn = url(url0).openConnection() // FIXME Should this be closed?
      // Dummy user-agent instead of the default "Java/...",
      // so that we are not returned incomplete/erroneous metadata
      // (Maven 2 compatibility? - happens for snapshot versioning metadata,
      // this is SO FSCKING CRAZY)
      conn.setRequestProperty("User-Agent", "")
      conn
    }


    def fileLastModified(file: File): EitherT[Task, FileError, Option[Long]] =
      EitherT {
        Task {
          \/- {
            val lastModified = file.lastModified()
            if (lastModified > 0L)
              Some(lastModified)
            else
              None
          } : FileError \/ Option[Long]
        }
      }

    def urlLastModified(
      url: String,
      currentLastModifiedOpt: Option[Long], // for the logger
      logger: Option[Logger]
    ): EitherT[Task, FileError, Option[Long]] =
      EitherT {
        Task {
          urlConn(url) match {
            case c: HttpURLConnection =>
              logger.foreach(_.checkingUpdates(url, currentLastModifiedOpt))

              var success = false
              try {
                c.setRequestMethod("HEAD")
                val remoteLastModified = c.getLastModified

                // TODO 404 Not found could be checked here

                val res =
                  if (remoteLastModified > 0L)
                    Some(remoteLastModified)
                  else
                    None

                success = true
                logger.foreach(_.checkingUpdatesResult(url, currentLastModifiedOpt, res))

                res.right
              } finally {
                if (!success)
                  logger.foreach(_.checkingUpdatesResult(url, currentLastModifiedOpt, None))
              }

            case other =>
              -\/(FileError.DownloadError(s"Cannot do HEAD request with connection $other ($url)"))
          }
        }
      }

    def fileExists(file: File): Task[Boolean] =
      Task {
        file.exists()
      }

    def shouldDownload(file: File, url: String): EitherT[Task, FileError, Boolean] = {
      def check = for {
        fileLastModOpt <- fileLastModified(file)
        urlLastModOpt <- urlLastModified(url, fileLastModOpt, logger)
      } yield {
        val fromDatesOpt = for {
          fileLastMod <- fileLastModOpt
          urlLastMod <- urlLastModOpt
        } yield fileLastMod < urlLastMod

        fromDatesOpt.getOrElse(true)
      }

      EitherT {
        fileExists(file).flatMap {
          case false =>
            Task.now(true.right)
          case true =>
            check.run
        }
      }
    }

    def is404(conn: URLConnection) =
      conn match {
        case conn0: HttpURLConnection =>
          conn0.getResponseCode == 404
        case _ =>
          false
      }

    def remote(file: File, url: String): EitherT[Task, FileError, Unit] =
      EitherT {
        Task {
          withLockFor(cache, file) {
            downloading(url, file, logger) {
              val tmp = temporaryFile(file)

              val alreadyDownloaded = tmp.length()

              val conn0 = urlConn(url)

              val (partialDownload, conn) = conn0 match {
                case conn0: HttpURLConnection if alreadyDownloaded > 0L =>
                  conn0.setRequestProperty("Range", s"bytes=$alreadyDownloaded-")

                  if (conn0.getResponseCode == partialContentResponseCode) {
                    val ackRange = Option(conn0.getHeaderField("Content-Range")).getOrElse("")

                    if (ackRange.startsWith(s"bytes $alreadyDownloaded-"))
                      (true, conn0)
                    else
                      // unrecognized Content-Range header -> start a new connection with no resume
                      (false, urlConn(url))
                  } else
                    (false, conn0)

                case _ => (false, conn0)
              }

              if (is404(conn))
                FileError.NotFound(url, permanent = Some(true)).left
              else {
                for (len0 <- Option(conn.getContentLength) if len0 >= 0L) {
                  val len = len0 + (if (partialDownload) alreadyDownloaded else 0L)
                  logger.foreach(_.downloadLength(url, len, alreadyDownloaded))
                }

                val in = new BufferedInputStream(conn.getInputStream, bufferSize)

                val result =
                  try {
                    val out = withStructureLock(cache) {
                      tmp.getParentFile.mkdirs()
                      new FileOutputStream(tmp, partialDownload)
                    }
                    try \/-(readFullyTo(in, out, logger, url, if (partialDownload) alreadyDownloaded else 0L))
                    finally out.close()
                  } finally in.close()

                withStructureLock(cache) {
                  file.getParentFile.mkdirs()

                  // WARNING No guarantee this is atomic - done with NIO on the main branch
                  if (!tmp.renameTo(file))
                    throw new IOException(s"Cannot move $tmp to $file")
                }

                for (lastModified <- Option(conn.getLastModified) if lastModified > 0L)
                  file.setLastModified(lastModified)

                result
              }
            }
          }
        }
      }

    def remoteKeepErrors(file: File, url: String): EitherT[Task, FileError, Unit] = {

      val errFile = new File(file.getParentFile, "." + file.getName + ".error")

      def validErrFileExists =
        EitherT {
          Task {
            (referenceFileExists && errFile.exists()).right[FileError]
          }
        }

      def createErrFile =
        EitherT {
          Task {
            if (referenceFileExists) {
              if (!errFile.exists())
                Files.write("".getBytes("UTF-8"), errFile)
            }

            ().right[FileError]
          }
        }

      def deleteErrFile =
        EitherT {
          Task {
            if (errFile.exists())
              errFile.delete()

            ().right[FileError]
          }
        }

      def retainError =
        EitherT {
          remote(file, url).run.flatMap {
            case err @ -\/(FileError.NotFound(_, Some(true))) =>
              createErrFile.run.map(_ => err)
            case other =>
              deleteErrFile.run.map(_ => other)
          }
        }

      cachePolicy match {
        case CachePolicy.FetchMissing | CachePolicy.LocalOnly | CachePolicy.LocalUpdate | CachePolicy.LocalUpdateChanging =>
          validErrFileExists.flatMap { exists =>
            if (exists)
              EitherT(Task.now(FileError.NotFound(url, Some(true)).left[Unit]))
            else
              retainError
          }

        case CachePolicy.ForceDownload | CachePolicy.Update | CachePolicy.UpdateChanging =>
          retainError
      }
    }

    def checkFileExists(file: File, url: String, log: Boolean = true): EitherT[Task, FileError, Unit] =
      EitherT {
        Task {
          if (file.exists()) {
            logger.foreach(_.foundLocally(url, file))
            \/-(())
          } else
            -\/(FileError.NotFound(file.toString))
        }
      }

    val urls =
      artifact.url +: {
        checksums
          .intersect(artifact.checksumUrls.keySet)
          .toSeq
          .map(artifact.checksumUrls)
      }

    val tasks =
      for (url <- urls) yield {
        val file = localFile(url, cache)

        val res =
          if (url.startsWith("file:/")) {
            // for debug purposes, flaky with URL-encoded chars anyway
            // def filtered(s: String) =
            //   s.stripPrefix("file:/").stripPrefix("//").stripSuffix("/")
            // assert(
            //   filtered(url) == filtered(file.toURI.toString),
            //   s"URL: ${filtered(url)}, file: ${filtered(file.toURI.toString)}"
            // )
            checkFileExists(file, url)
          } else {
            def update = shouldDownload(file, url).flatMap {
              case true =>
                remoteKeepErrors(file, url)
              case false =>
                EitherT(Task.now[FileError \/ Unit](().right))
            }

            val cachePolicy0 = cachePolicy match {
              case CachePolicy.UpdateChanging if !artifact.changing =>
                CachePolicy.FetchMissing
              case CachePolicy.LocalUpdateChanging if !artifact.changing =>
                CachePolicy.LocalOnly
              case other =>
                other
            }

            cachePolicy0 match {
              case CachePolicy.LocalOnly =>
                checkFileExists(file, url)
              case CachePolicy.LocalUpdateChanging | CachePolicy.LocalUpdate =>
                checkFileExists(file, url, log = false).flatMap { _ =>
                  update
                }
              case CachePolicy.UpdateChanging | CachePolicy.Update =>
                update
              case CachePolicy.FetchMissing =>
                checkFileExists(file, url) orElse remoteKeepErrors(file, url)
              case CachePolicy.ForceDownload =>
                remoteKeepErrors(file, url)
            }
          }


        res.run.map((file, url) -> _)
      }

    Nondeterminism[Task].gather(tasks)
  }

  def parseChecksum(content: String): Option[BigInteger] = {
    val lines = content
      .linesIterator
      .toVector

    parseChecksumLine(lines) orElse parseChecksumAlternative(lines)
  }

  // matches md5 or sha1
  private val checksumPattern = Pattern.compile("^[0-9a-f]{32}([0-9a-f]{8})?")

  private def findChecksum(elems: Seq[String]): Option[BigInteger] =
    elems.collectFirst {
      case rawSum if checksumPattern.matcher(rawSum).matches() =>
        new BigInteger(rawSum, 16)
    }

  private def parseChecksumLine(lines: Seq[String]): Option[BigInteger] =
    findChecksum(lines.map(_.toLowerCase.replaceAll("\\s", "")))

  private def parseChecksumAlternative(lines: Seq[String]): Option[BigInteger] =
    findChecksum(lines.flatMap(_.toLowerCase.split("\\s+")))

  def validateChecksum(
    artifact: Artifact,
    sumType: String,
    cache: File,
    pool: ExecutorService
  ): EitherT[Task, FileError, Unit] = {

    implicit val pool0 = pool

    val localFile0 = localFile(artifact.url, cache)

    EitherT {
      artifact.checksumUrls.get(sumType) match {
        case Some(sumUrl) =>
          val sumFile = localFile(sumUrl, cache)

          Task {
            val sumOpt = parseChecksum(
<<<<<<< HEAD
              new String(Files.asByteSource(new File(sumFile)).read(), "UTF-8")
=======
              new String(NioFiles.readAllBytes(sumFile.toPath), "UTF-8")
>>>>>>> a21ef67c
            )

            sumOpt match {
              case None =>
                FileError.ChecksumFormatError(sumType, sumFile.getPath).left

              case Some(sum) =>
                val md = MessageDigest.getInstance(sumType)

                val is = new FileInputStream(localFile0)
                try withContent(is, md.update(_, 0, _))
                finally is.close()

                val digest = md.digest()
                val calculatedSum = new BigInteger(1, digest)

                if (sum == calculatedSum)
                  ().right
                else
                  FileError.WrongChecksum(
                    sumType,
                    calculatedSum.toString(16),
                    sum.toString(16),
                    localFile0.getPath,
                    sumFile.getPath
                  ).left
            }
          }

        case None =>
          Task.now(FileError.ChecksumNotFound(sumType, localFile0.getPath).left)
      }
    }
  }

  def file(
    artifact: Artifact,
    cache: File = default,
    cachePolicy: CachePolicy = CachePolicy.FetchMissing,
    checksums: Seq[Option[String]] = defaultChecksums,
    logger: Option[Logger] = None,
    pool: ExecutorService = defaultPool
  ): EitherT[Task, FileError, File] = {

    implicit val pool0 = pool

    val checksums0 = if (checksums.isEmpty) Seq(None) else checksums

    val res = EitherT {
      download(
        artifact,
        cache,
        checksums = checksums0.collect { case Some(c) => c }.toSet,
        cachePolicy,
        pool,
        logger = logger
      ).map { results =>
        val checksum = checksums0.find {
          case None => true
          case Some(c) =>
            artifact.checksumUrls.get(c).exists { cUrl =>
              results.exists { case ((_, u), b) =>
                u == cUrl && b.isRight
              }
            }
        }

        val ((f, _), res) = results.head
        res.flatMap { _ =>
          checksum match {
            case None =>
              // FIXME All the checksums should be in the error, possibly with their URLs
              //       from artifact.checksumUrls
              -\/(FileError.ChecksumNotFound(checksums0.last.get, ""))
            case Some(c) => \/-((f, c))
          }
        }
      }
    }

    res.flatMap {
      case (f, None) => EitherT(Task.now[FileError \/ File](\/-(f)))
      case (f, Some(c)) =>
        validateChecksum(artifact, c, cache, pool).map(_ => f)
    }
  }

  def fetch(
    cache: File = default,
    cachePolicy: CachePolicy = CachePolicy.FetchMissing,
    checksums: Seq[Option[String]] = defaultChecksums,
    logger: Option[Logger] = None,
    pool: ExecutorService = defaultPool
  ): Fetch.Content[Task] = {
    artifact =>
      file(
        artifact,
        cache,
        cachePolicy,
        checksums = checksums,
        logger = logger,
        pool = pool
      ).leftMap(_.message).map { f =>
        // FIXME Catch error here?
        new String(Files.asByteSource(f).read(), "UTF-8")
      }
  }

  private lazy val ivy2HomeUri = {
    // a bit touchy on Windows... - don't try to manually write down the URI with s"file://..."
    val str = new File(sys.props("user.home") + "/.ivy2/").toURI.toString
    if (str.endsWith("/"))
      str
    else
      str + "/"
  }

  lazy val ivy2Local = IvyRepository(
    ivy2HomeUri + "local/" +
      "[organisation]/[module]/(scala_[scalaVersion]/)(sbt_[sbtVersion]/)[revision]/[type]s/" +
      "[artifact](-[classifier]).[ext]",
    dropInfoAttributes = true
  )

  lazy val ivy2Cache = IvyRepository(
    ivy2HomeUri + "cache/" +
      "(scala_[scalaVersion]/)(sbt_[sbtVersion]/)[organisation]/[module]/[type]s/[artifact]-[revision](-[classifier]).[ext]",
    metadataPatternOpt = Some(
      ivy2HomeUri + "cache/" +
        "(scala_[scalaVersion]/)(sbt_[sbtVersion]/)[organisation]/[module]/[type]-[revision](-[classifier]).[ext]"
    ),
    withChecksums = false,
    withSignatures = false,
    dropInfoAttributes = true
  )

  lazy val default = new File(
    sys.env.getOrElse(
      "COURSIER_CACHE",
      sys.props("user.home") + "/.coursier/cache/v1"
    )
  ).getAbsoluteFile

  val defaultConcurrentDownloadCount = 6

  lazy val defaultPool =
    Executors.newFixedThreadPool(defaultConcurrentDownloadCount, Strategy.DefaultDaemonThreadFactory)


  private val urlLocks = new ConcurrentHashMap[String, Object]

  trait Logger {
    def foundLocally(url: String, f: File): Unit = {}

    def downloadingArtifact(url: String, file: File): Unit = {}

    @deprecated("Use / override the variant with 3 arguments instead")
    def downloadLength(url: String, length: Long): Unit = {}
    def downloadLength(url: String, totalLength: Long, alreadyDownloaded: Long): Unit = {
      downloadLength(url, totalLength)
    }

    def downloadProgress(url: String, downloaded: Long): Unit = {}

    def downloadedArtifact(url: String, success: Boolean): Unit = {}
    def checkingUpdates(url: String, currentTimeOpt: Option[Long]): Unit = {}
    def checkingUpdatesResult(url: String, currentTimeOpt: Option[Long], remoteTimeOpt: Option[Long]): Unit = {}
  }

  var bufferSize = 1024*1024

  def readFullySync(is: InputStream) = {
    val buffer = new ByteArrayOutputStream()
    val data = Array.ofDim[Byte](16384)

    var nRead = is.read(data, 0, data.length)
    while (nRead != -1) {
      buffer.write(data, 0, nRead)
      nRead = is.read(data, 0, data.length)
    }

    buffer.flush()
    buffer.toByteArray
  }

  def readFully(is: => InputStream) =
    Task {
      \/.fromTryCatchNonFatal {
        val is0 = is
        val b =
          try readFullySync(is0)
          finally is0.close()

        new String(b, "UTF-8")
      } .leftMap(_.getMessage)
    }

  def withContent(is: InputStream, f: (Array[Byte], Int) => Unit): Unit = {
    val data = Array.ofDim[Byte](16384)

    var nRead = is.read(data, 0, data.length)
    while (nRead != -1) {
      f(data, nRead)
      nRead = is.read(data, 0, data.length)
    }
  }

}<|MERGE_RESOLUTION|>--- conflicted
+++ resolved
@@ -631,11 +631,7 @@
 
           Task {
             val sumOpt = parseChecksum(
-<<<<<<< HEAD
-              new String(Files.asByteSource(new File(sumFile)).read(), "UTF-8")
-=======
-              new String(NioFiles.readAllBytes(sumFile.toPath), "UTF-8")
->>>>>>> a21ef67c
+              new String(Files.asByteSource(sumFile).read(), "UTF-8")
             )
 
             sumOpt match {
