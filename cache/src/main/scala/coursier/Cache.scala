package coursier

import java.math.BigInteger
import java.net.{ HttpURLConnection, URL, URLConnection, URLStreamHandler }
import java.nio.channels.{ OverlappingFileLockException, FileLock }
import java.security.MessageDigest
import java.util.concurrent.{ ConcurrentHashMap, Executors, ExecutorService }
import java.util.regex.Pattern

import com.google.common.io.Files

import coursier.ivy.IvyRepository

import scala.annotation.tailrec

import scalaz._
import scalaz.Scalaz.ToEitherOps
import scalaz.concurrent.{ Task, Strategy }

import java.io.{ Serializable => _, _ }

object Cache {

  // Check SHA-1 if available, else be fine with no checksum
  val defaultChecksums = Seq(Some("SHA-1"), None)

  private val unsafeChars: Set[Char] = " %$&+,:;=?@<>#".toSet

  // Scala version of http://stackoverflow.com/questions/4571346/how-to-encode-url-to-avoid-special-characters-in-java/4605848#4605848
  // '/' was removed from the unsafe character list
  private def escape(input: String): String = {

    def toHex(ch: Int) =
      (if (ch < 10) '0' + ch else 'A' + ch - 10).toChar

    def isUnsafe(ch: Char) =
      ch > 128 || ch < 0 || unsafeChars(ch)

    input.flatMap {
      case ch if isUnsafe(ch) =>
        "%" + toHex(ch / 16) + toHex(ch % 16)
      case other =>
        other.toString
    }
  }

  private def withLocal(artifact: Artifact, cache: File): Artifact = {
    def local(url: String) =
      if (url.startsWith("file:///"))
        url.stripPrefix("file://")
      else if (url.startsWith("file:/"))
        url.stripPrefix("file:")
      else
        // FIXME Should we fully parse the URL here?
        // FIXME Should some safeguards be added against '..' components in paths?
        url.split(":", 2) match {
          case Array(protocol, remaining) =>
            val remaining0 =
              if (remaining.startsWith("///"))
                remaining.stripPrefix("///")
              else if (remaining.startsWith("/"))
                remaining.stripPrefix("/")
              else
                throw new Exception(s"URL $url doesn't contain an absolute path")

            new File(cache, escape(protocol + "/" + remaining0)) .toString

          case _ =>
            throw new Exception(s"No protocol found in URL $url")
        }

    if (artifact.extra.contains("local"))
      artifact
    else
      artifact.copy(extra = artifact.extra + ("local" ->
        artifact.copy(
          url = local(artifact.url),
          checksumUrls = artifact.checksumUrls
            .mapValues(local)
            .toVector
            .toMap,
          extra = Map.empty
        )
      ))
  }

  private def readFullyTo(
    in: InputStream,
    out: OutputStream,
    logger: Option[Logger],
    url: String,
    alreadyDownloaded: Long
  ): Unit = {

    val b = Array.fill[Byte](bufferSize)(0)

    @tailrec
    def helper(count: Long): Unit = {
      val read = in.read(b)
      if (read >= 0) {
        out.write(b, 0, read)
        out.flush()
        logger.foreach(_.downloadProgress(url, count + read))
        helper(count + read)
      }
    }

    helper(alreadyDownloaded)
  }

  private def withLockFor[T](file: File)(f: => FileError \/ T): FileError \/ T = {
    val lockFile = new File(file.getParentFile, s"${file.getName}.lock")

    lockFile.getParentFile.mkdirs()
    var out = new FileOutputStream(lockFile)

    try {
      var lock: FileLock = null
      try {
        lock = out.getChannel.tryLock()
        if (lock == null)
          -\/(FileError.Locked(file))
        else
          try f
          finally {
            lock.release()
            lock = null
            out.close()
            out = null
            lockFile.delete()
          }
      }
      catch {
        case e: OverlappingFileLockException =>
          -\/(FileError.Locked(file))
      }
      finally if (lock != null) lock.release()
    } finally if (out != null) out.close()
  }

  private def downloading[T](
    url: String,
    file: File,
    logger: Option[Logger]
  )(
    f: => FileError \/ T
  ): FileError \/ T =
    try {
      val o = new Object
      val prev = urlLocks.putIfAbsent(url, o)
      if (prev == null) {
        logger.foreach(_.downloadingArtifact(url, file))

        val res =
          try \/-(f)
          catch {
            case nfe: FileNotFoundException if nfe.getMessage != null =>
              logger.foreach(_.downloadedArtifact(url, success = false))
              -\/(-\/(FileError.NotFound(nfe.getMessage)))
            case e: Exception =>
              logger.foreach(_.downloadedArtifact(url, success = false))
              throw e
          }
          finally {
            urlLocks.remove(url)
          }

        for (res0 <- res)
          logger.foreach(_.downloadedArtifact(url, success = res0.isRight))

        res.merge
      } else
        -\/(FileError.ConcurrentDownload(url))
    }
    catch { case e: Exception =>
      -\/(FileError.DownloadError(s"Caught $e (${e.getMessage})"))
    }

  private def temporaryFile(file: File): File = {
    val dir = file.getParentFile
    val name = file.getName
    new File(dir, s"$name.part")
  }

  private val partialContentResponseCode = 206

  private val handlerClsCache = new ConcurrentHashMap[String, Option[URLStreamHandler]]

  private def handlerFor(url: String): Option[URLStreamHandler] = {
    val protocol = url.takeWhile(_ != ':')

    Option(handlerClsCache.get(protocol)) match {
      case None =>
        val clsName = s"coursier.cache.protocol.${protocol.capitalize}Handler"
        val clsOpt =
          try Some(Thread.currentThread().getContextClassLoader.loadClass(clsName))
          catch {
            case _: ClassNotFoundException =>
              None
          }

        def printError(e: Exception): Unit =
          scala.Console.err.println(
            s"Cannot instantiate $clsName: $e${Option(e.getMessage).map(" ("+_+")")}"
          )

        val handlerOpt = clsOpt.flatMap {
          cls =>
            try Some(cls.newInstance().asInstanceOf[URLStreamHandler])
            catch {
              case e: InstantiationException =>
                printError(e)
                None
              case e: IllegalAccessException =>
                printError(e)
                None
              case e: ClassCastException =>
                printError(e)
                None
            }
        }

        val prevOpt = Option(handlerClsCache.putIfAbsent(protocol, handlerOpt))
        prevOpt.getOrElse(handlerOpt)

      case Some(handlerOpt) =>
        handlerOpt
    }
  }

  /**
    * Returns a `java.net.URL` for `s`, possibly using the custom protocol handlers found under the
    * `coursier.cache.protocol` namespace.
    *
    * E.g. URL `"test://abc.com/foo"`, having protocol `"test"`, can be handled by a
    * `URLStreamHandler` named `coursier.cache.protocol.TestHandler` (protocol name gets
    * capitalized, and suffixed with `Handler` to get the class name).
    *
    * @param s
    * @return
    */
  def url(s: String): URL =
    new URL(null, s, handlerFor(s).orNull)

  private def download(
    artifact: Artifact,
    cache: File,
    checksums: Set[String],
    cachePolicy: CachePolicy,
    pool: ExecutorService,
    logger: Option[Logger] = None
  ): Task[Seq[((File, String), FileError \/ Unit)]] = {

    implicit val pool0 = pool

    val artifact0 = withLocal(artifact, cache)
      .extra
      .getOrElse("local", artifact)

    // Reference file - if it exists, and we get not found errors on some URLs, we assume
    // we can keep track of these missing, and not try to get them again later.
    val referenceFileOpt = {
      val referenceOpt = artifact.extra.get("metadata").map(withLocal(_, cache))
      val referenceOpt0 = referenceOpt.map(a => a.extra.getOrElse("local", a))

      referenceOpt0.map(a => new File(a.url))
    }

    def referenceFileExists: Boolean = referenceFileOpt.exists(_.exists())

    val pairs =
      Seq(artifact0.url -> artifact.url) ++ {
        checksums
          .intersect(artifact0.checksumUrls.keySet)
          .intersect(artifact.checksumUrls.keySet)
          .toSeq
          .map(sumType => artifact0.checksumUrls(sumType) -> artifact.checksumUrls(sumType))
      }

    def urlConn(url0: String) = {
      val conn = url(url0).openConnection() // FIXME Should this be closed?
      // Dummy user-agent instead of the default "Java/...",
      // so that we are not returned incomplete/erroneous metadata
      // (Maven 2 compatibility? - happens for snapshot versioning metadata,
      // this is SO FSCKING CRAZY)
      conn.setRequestProperty("User-Agent", "")
      conn
    }


    def fileLastModified(file: File): EitherT[Task, FileError, Option[Long]] =
      EitherT {
        Task {
          \/- {
            val lastModified = file.lastModified()
            if (lastModified > 0L)
              Some(lastModified)
            else
              None
          } : FileError \/ Option[Long]
        }
      }

    def urlLastModified(
      url: String,
      currentLastModifiedOpt: Option[Long], // for the logger
      logger: Option[Logger]
    ): EitherT[Task, FileError, Option[Long]] =
      EitherT {
        Task {
          urlConn(url) match {
            case c: HttpURLConnection =>
              logger.foreach(_.checkingUpdates(url, currentLastModifiedOpt))

              var success = false
              try {
                c.setRequestMethod("HEAD")
                val remoteLastModified = c.getLastModified

                // TODO 404 Not found could be checked here

                val res =
                  if (remoteLastModified > 0L)
                    Some(remoteLastModified)
                  else
                    None

                success = true
                logger.foreach(_.checkingUpdatesResult(url, currentLastModifiedOpt, res))

                res.right
              } finally {
                if (!success)
                  logger.foreach(_.checkingUpdatesResult(url, currentLastModifiedOpt, None))
              }

            case other =>
              -\/(FileError.DownloadError(s"Cannot do HEAD request with connection $other ($url)"))
          }
        }
      }

    def fileExists(file: File): Task[Boolean] =
      Task {
        file.exists()
      }

    def shouldDownload(file: File, url: String): EitherT[Task, FileError, Boolean] = {
      def check = for {
        fileLastModOpt <- fileLastModified(file)
        urlLastModOpt <- urlLastModified(url, fileLastModOpt, logger)
      } yield {
        val fromDatesOpt = for {
          fileLastMod <- fileLastModOpt
          urlLastMod <- urlLastModOpt
        } yield fileLastMod < urlLastMod

        fromDatesOpt.getOrElse(true)
      }

      EitherT {
        fileExists(file).flatMap {
          case false =>
            Task.now(true.right)
          case true =>
            check.run
        }
      }
    }

    def is404(conn: URLConnection) =
      conn match {
        case conn0: HttpURLConnection =>
          conn0.getResponseCode == 404
        case _ =>
          false
      }

    def remote(file: File, url: String): EitherT[Task, FileError, Unit] =
      EitherT {
        Task {
          withLockFor(file) {
            downloading(url, file, logger) {
              val tmp = temporaryFile(file)

              val alreadyDownloaded = tmp.length()

              val conn0 = urlConn(url)

              val (partialDownload, conn) = conn0 match {
                case conn0: HttpURLConnection if alreadyDownloaded > 0L =>
                  conn0.setRequestProperty("Range", s"bytes=$alreadyDownloaded-")

                  if (conn0.getResponseCode == partialContentResponseCode) {
                    val ackRange = Option(conn0.getHeaderField("Content-Range")).getOrElse("")

                    if (ackRange.startsWith(s"bytes $alreadyDownloaded-"))
                      (true, conn0)
                    else
                      // unrecognized Content-Range header -> start a new connection with no resume
                      (false, urlConn(url))
                  } else
                    (false, conn0)

                case _ => (false, conn0)
              }

              if (is404(conn))
                FileError.NotFound(url, permanent = Some(true)).left
              else {
<<<<<<< HEAD
                val (partialDownload, conn) = conn0 match {
                  case conn0: HttpURLConnection if alreadyDownloaded > 0L =>
                    conn0.setRequestProperty("Range", s"bytes=$alreadyDownloaded-")

                    if (conn0.getResponseCode == partialContentResponseCode) {
                      val ackRange = Option(conn0.getHeaderField("Content-Range")).getOrElse("")

                      if (ackRange.startsWith(s"bytes $alreadyDownloaded-"))
                        (true, conn0)
                      else
                        // unrecognized Content-Range header -> start a new connection with no resume
                        (false, urlConn(url))
                    } else
                      (false, conn0)

                  case _ => (false, conn0)
                }

                for (len0 <- Option(conn.getContentLength) if len0 >= 0) {
=======
                for (len0 <- Option(conn.getContentLengthLong) if len0 >= 0L) {
>>>>>>> 301aab7f
                  val len = len0 + (if (partialDownload) alreadyDownloaded else 0L)
                  logger.foreach(_.downloadLength(url, len, alreadyDownloaded))
                }

                val in = new BufferedInputStream(conn.getInputStream, bufferSize)

                val result =
                  try {
                    tmp.getParentFile.mkdirs()
                    val out = new FileOutputStream(tmp, partialDownload)
                    try \/-(readFullyTo(in, out, logger, url, if (partialDownload) alreadyDownloaded else 0L))
                    finally out.close()
                  } finally in.close()

                file.getParentFile.mkdirs()

                // WARNING No guarantee this is atomic - done with NIO on the main branch
                if (!tmp.renameTo(file))
                  throw new IOException(s"Cannot move $tmp to $file")

                for (lastModified <- Option(conn.getLastModified) if lastModified > 0L)
                  file.setLastModified(lastModified)

                result
              }
            }
          }
        }
      }

    def remoteKeepErrors(file: File, url: String): EitherT[Task, FileError, Unit] = {

      val errFile = new File(file.getParentFile, "." + file.getName + ".error")

      def validErrFileExists =
        EitherT {
          Task {
            (referenceFileExists && errFile.exists()).right[FileError]
          }
        }

      def createErrFile =
        EitherT {
          Task {
            if (referenceFileExists) {
              if (!errFile.exists())
                Files.write("".getBytes("UTF-8"), errFile)
            }

            ().right[FileError]
          }
        }

      def deleteErrFile =
        EitherT {
          Task {
            if (errFile.exists())
              errFile.delete()

            ().right[FileError]
          }
        }

      def retainError =
        EitherT {
          remote(file, url).run.flatMap {
            case err @ -\/(FileError.NotFound(_, Some(true))) =>
              createErrFile.run.map(_ => err)
            case other =>
              deleteErrFile.run.map(_ => other)
          }
        }

      cachePolicy match {
        case CachePolicy.FetchMissing | CachePolicy.LocalOnly =>
          validErrFileExists.flatMap { exists =>
            if (exists)
              EitherT(Task.now(FileError.NotFound(url, Some(true)).left[Unit]))
            else
              retainError
          }

        case CachePolicy.ForceDownload | CachePolicy.Update | CachePolicy.UpdateChanging =>
          retainError
      }
    }

    def checkFileExists(file: File, url: String): EitherT[Task, FileError, Unit] =
      EitherT {
        Task {
          if (file.exists()) {
            logger.foreach(_.foundLocally(url, file))
            \/-(())
          } else
            -\/(FileError.NotFound(file.toString))
        }
      }

    val tasks =
      for ((f, url) <- pairs) yield {
        val file = new File(f)

        val res =
          if (url.startsWith("file:/")) {
            // for debug purposes, flaky with URL-encoded chars anyway
            // def filtered(s: String) =
            //   s.stripPrefix("file:/").stripPrefix("//").stripSuffix("/")
            // assert(
            //   filtered(url) == filtered(file.toURI.toString),
            //   s"URL: ${filtered(url)}, file: ${filtered(file.toURI.toString)}"
            // )
            checkFileExists(file, url)
          } else {
            def update = shouldDownload(file, url).flatMap {
              case true =>
                remoteKeepErrors(file, url)
              case false =>
                EitherT(Task.now[FileError \/ Unit](().right))
            }

            val cachePolicy0 = cachePolicy match {
              case CachePolicy.UpdateChanging if !artifact.changing =>
                CachePolicy.FetchMissing
              case other =>
                other
            }

            cachePolicy0 match {
              case CachePolicy.LocalOnly =>
                checkFileExists(file, url)
              case CachePolicy.UpdateChanging | CachePolicy.Update =>
                update
              case CachePolicy.FetchMissing =>
                checkFileExists(file, url) orElse remoteKeepErrors(file, url)
              case CachePolicy.ForceDownload =>
                remoteKeepErrors(file, url)
            }
          }


        res.run.map((file, url) -> _)
      }

    Nondeterminism[Task].gather(tasks)
  }

  def parseChecksum(content: String): Option[BigInteger] = {
    val lines = content
      .linesIterator
      .toVector

    parseChecksumLine(lines) orElse parseChecksumAlternative(lines)
  }

  // matches md5 or sha1
  private val checksumPattern = Pattern.compile("^[0-9a-f]{32}([0-9a-f]{8})?")

  private def findChecksum(elems: Seq[String]): Option[BigInteger] =
    elems.collectFirst {
      case rawSum if checksumPattern.matcher(rawSum).matches() =>
        new BigInteger(rawSum, 16)
    }

  private def parseChecksumLine(lines: Seq[String]): Option[BigInteger] =
    findChecksum(lines.map(_.toLowerCase.replaceAll("\\s", "")))

  private def parseChecksumAlternative(lines: Seq[String]): Option[BigInteger] =
    findChecksum(lines.flatMap(_.toLowerCase.split("\\s+")))

  def validateChecksum(
    artifact: Artifact,
    sumType: String,
    cache: File,
    pool: ExecutorService
  ): EitherT[Task, FileError, Unit] = {

    implicit val pool0 = pool

    val artifact0 = withLocal(artifact, cache)
      .extra
      .getOrElse("local", artifact)

    EitherT {
      artifact0.checksumUrls.get(sumType) match {
        case Some(sumFile) =>
          Task {
            val sumOpt = parseChecksum(
              new String(Files.asByteSource(new File(sumFile)).read(), "UTF-8")
            )

            sumOpt match {
              case None =>
                FileError.ChecksumFormatError(sumType, sumFile).left

              case Some(sum) =>
                val md = MessageDigest.getInstance(sumType)

                val f = new File(artifact0.url)
                val is = new FileInputStream(f)
                try withContent(is, md.update(_, 0, _))
                finally is.close()

                val digest = md.digest()
                val calculatedSum = new BigInteger(1, digest)

                if (sum == calculatedSum)
                  ().right
                else
                  FileError.WrongChecksum(
                    sumType,
                    calculatedSum.toString(16),
                    sum.toString(16),
                    artifact0.url,
                    sumFile
                  ).left
            }
          }

        case None =>
          Task.now(FileError.ChecksumNotFound(sumType, artifact0.url).left)
      }
    }
  }

  def file(
    artifact: Artifact,
    cache: File = default,
    cachePolicy: CachePolicy = CachePolicy.FetchMissing,
    checksums: Seq[Option[String]] = defaultChecksums,
    logger: Option[Logger] = None,
    pool: ExecutorService = defaultPool
  ): EitherT[Task, FileError, File] = {

    implicit val pool0 = pool

    val checksums0 = if (checksums.isEmpty) Seq(None) else checksums

    val res = EitherT {
      download(
        artifact,
        cache,
        checksums = checksums0.collect { case Some(c) => c }.toSet,
        cachePolicy,
        pool,
        logger = logger
      ).map { results =>
        val checksum = checksums0.find {
          case None => true
          case Some(c) =>
            artifact.checksumUrls.get(c).exists { cUrl =>
              results.exists { case ((_, u), b) =>
                u == cUrl && b.isRight
              }
            }
        }

        val ((f, _), res) = results.head
        res.flatMap { _ =>
          checksum match {
            case None =>
              // FIXME All the checksums should be in the error, possibly with their URLs
              //       from artifact.checksumUrls
              -\/(FileError.ChecksumNotFound(checksums0.last.get, ""))
            case Some(c) => \/-((f, c))
          }
        }
      }
    }

    res.flatMap {
      case (f, None) => EitherT(Task.now[FileError \/ File](\/-(f)))
      case (f, Some(c)) =>
        validateChecksum(artifact, c, cache, pool).map(_ => f)
    }
  }

  def fetch(
    cache: File = default,
    cachePolicy: CachePolicy = CachePolicy.FetchMissing,
    checksums: Seq[Option[String]] = defaultChecksums,
    logger: Option[Logger] = None,
    pool: ExecutorService = defaultPool
  ): Fetch.Content[Task] = {
    artifact =>
      file(
        artifact,
        cache,
        cachePolicy,
        checksums = checksums,
        logger = logger,
        pool = pool
      ).leftMap(_.message).map { f =>
        // FIXME Catch error here?
        new String(Files.asByteSource(f).read(), "UTF-8")
      }
  }

  private lazy val ivy2HomeUri = {
    // a bit touchy on Windows... - don't try to manually write down the URI with s"file://..."
    val str = new File(sys.props("user.home") + "/.ivy2/").toURI.toString
    if (str.endsWith("/"))
      str
    else
      str + "/"
  }

  lazy val ivy2Local = IvyRepository(
    ivy2HomeUri + "local/" +
      "[organisation]/[module]/(scala_[scalaVersion]/)(sbt_[sbtVersion]/)[revision]/[type]s/" +
      "[artifact](-[classifier]).[ext]",
    dropInfoAttributes = true
  )

  lazy val ivy2Cache = IvyRepository(
    ivy2HomeUri + "cache/" +
      "(scala_[scalaVersion]/)(sbt_[sbtVersion]/)[organisation]/[module]/[type]s/[artifact]-[revision](-[classifier]).[ext]",
    metadataPatternOpt = Some(
      ivy2HomeUri + "cache/" +
        "(scala_[scalaVersion]/)(sbt_[sbtVersion]/)[organisation]/[module]/[type]-[revision](-[classifier]).[ext]"
    ),
    withChecksums = false,
    withSignatures = false,
    dropInfoAttributes = true
  )

  lazy val default = new File(
    sys.env.getOrElse(
      "COURSIER_CACHE",
      sys.props("user.home") + "/.coursier/cache/v1"
    )
  ).getAbsoluteFile

  val defaultConcurrentDownloadCount = 6

  lazy val defaultPool =
    Executors.newFixedThreadPool(defaultConcurrentDownloadCount, Strategy.DefaultDaemonThreadFactory)


  private val urlLocks = new ConcurrentHashMap[String, Object]

  trait Logger {
    def foundLocally(url: String, f: File): Unit = {}

    def downloadingArtifact(url: String, file: File): Unit = {}

    @deprecated("Use / override the variant with 3 arguments instead")
    def downloadLength(url: String, length: Long): Unit = {}
    def downloadLength(url: String, totalLength: Long, alreadyDownloaded: Long): Unit = {
      downloadLength(url, totalLength)
    }

    def downloadProgress(url: String, downloaded: Long): Unit = {}

    def downloadedArtifact(url: String, success: Boolean): Unit = {}
    def checkingUpdates(url: String, currentTimeOpt: Option[Long]): Unit = {}
    def checkingUpdatesResult(url: String, currentTimeOpt: Option[Long], remoteTimeOpt: Option[Long]): Unit = {}
  }

  var bufferSize = 1024*1024

  def readFullySync(is: InputStream) = {
    val buffer = new ByteArrayOutputStream()
    val data = Array.ofDim[Byte](16384)

    var nRead = is.read(data, 0, data.length)
    while (nRead != -1) {
      buffer.write(data, 0, nRead)
      nRead = is.read(data, 0, data.length)
    }

    buffer.flush()
    buffer.toByteArray
  }

  def readFully(is: => InputStream) =
    Task {
      \/.fromTryCatchNonFatal {
        val is0 = is
        val b =
          try readFullySync(is0)
          finally is0.close()

        new String(b, "UTF-8")
      } .leftMap(_.getMessage)
    }

  def withContent(is: InputStream, f: (Array[Byte], Int) => Unit): Unit = {
    val data = Array.ofDim[Byte](16384)

    var nRead = is.read(data, 0, data.length)
    while (nRead != -1) {
      f(data, nRead)
      nRead = is.read(data, 0, data.length)
    }
  }

}

sealed abstract class FileError(val message: String) extends Product with Serializable

object FileError {

  final case class DownloadError(reason: String) extends FileError(s"Download error: $reason")

  final case class NotFound(file: String, permanent: Option[Boolean] = None) extends FileError(s"Not found: $file")

  final case class ChecksumNotFound(
    sumType: String,
    file: String
  ) extends FileError(s"$sumType checksum not found: $file")

  final case class ChecksumFormatError(
    sumType: String,
    file: String
  ) extends FileError(s"Unrecognized $sumType checksum format in $file")

  final case class WrongChecksum(
    sumType: String,
    got: String,
    expected: String,
    file: String,
    sumFile: String
  ) extends FileError(s"$sumType checksum validation failed: $file")

  sealed abstract class Recoverable(message: String) extends FileError(message)
  final case class Locked(file: File) extends Recoverable(s"Locked: $file")
  final case class ConcurrentDownload(url: String) extends Recoverable(s"Concurrent download: $url")

}<|MERGE_RESOLUTION|>--- conflicted
+++ resolved
@@ -408,29 +408,7 @@
               if (is404(conn))
                 FileError.NotFound(url, permanent = Some(true)).left
               else {
-<<<<<<< HEAD
-                val (partialDownload, conn) = conn0 match {
-                  case conn0: HttpURLConnection if alreadyDownloaded > 0L =>
-                    conn0.setRequestProperty("Range", s"bytes=$alreadyDownloaded-")
-
-                    if (conn0.getResponseCode == partialContentResponseCode) {
-                      val ackRange = Option(conn0.getHeaderField("Content-Range")).getOrElse("")
-
-                      if (ackRange.startsWith(s"bytes $alreadyDownloaded-"))
-                        (true, conn0)
-                      else
-                        // unrecognized Content-Range header -> start a new connection with no resume
-                        (false, urlConn(url))
-                    } else
-                      (false, conn0)
-
-                  case _ => (false, conn0)
-                }
-
-                for (len0 <- Option(conn.getContentLength) if len0 >= 0) {
-=======
                 for (len0 <- Option(conn.getContentLengthLong) if len0 >= 0L) {
->>>>>>> 301aab7f
                   val len = len0 + (if (partialDownload) alreadyDownloaded else 0L)
                   logger.foreach(_.downloadLength(url, len, alreadyDownloaded))
                 }
