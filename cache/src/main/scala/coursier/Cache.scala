--- conflicted
+++ resolved
@@ -473,18 +473,9 @@
       artifact0.checksumUrls.get(sumType) match {
         case Some(sumFile) =>
           Task {
-<<<<<<< HEAD
-            val sum = new String(Files.asByteSource(new File(sumFile)).read(), "UTF-8")
-              .linesIterator
-              .toStream
-              .headOption
-              .mkString
-              .takeWhile(!_.isSpaceChar)
-=======
             val sum = parseChecksum(
-              new String(NioFiles.readAllBytes(new File(sumFile).toPath), "UTF-8"))
+              new String(Files.asByteSource(new File(sumFile)).read(), "UTF-8"))
               .getOrElse("")
->>>>>>> 7cb3a6ac
 
             val f = new File(artifact0.url)
             val md = MessageDigest.getInstance(sumType)
