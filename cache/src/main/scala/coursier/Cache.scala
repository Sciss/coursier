package coursier

import java.net.{ HttpURLConnection, URL, URLConnection }
import java.nio.channels.{ OverlappingFileLockException, FileLock }
import java.security.MessageDigest
import java.util.concurrent.{ConcurrentHashMap, Executors, ExecutorService}

import com.google.common.io.Files

import coursier.ivy.IvyRepository

import scala.annotation.tailrec

import scalaz._
import scalaz.Scalaz.ToEitherOps
import scalaz.concurrent.{ Task, Strategy }

import java.io.{ Serializable => _, _ }

object Cache {

  // Check SHA-1 if available, else be fine with no checksum
  val defaultChecksums = Seq(Some("SHA-1"), None)

  private val unsafeChars: Set[Char] = " %$&+,:;=?@<>#".toSet

  // Scala version of http://stackoverflow.com/questions/4571346/how-to-encode-url-to-avoid-special-characters-in-java/4605848#4605848
  // '/' was removed from the unsafe character list
  private def escape(input: String): String = {

    def toHex(ch: Int) =
      (if (ch < 10) '0' + ch else 'A' + ch - 10).toChar

    def isUnsafe(ch: Char) =
      ch > 128 || ch < 0 || unsafeChars(ch)

    input.flatMap {
      case ch if isUnsafe(ch) =>
        "%" + toHex(ch / 16) + toHex(ch % 16)
      case other =>
        other.toString
    }
  }

  private def withLocal(artifact: Artifact, cache: Seq[(String, File)]): Artifact = {
    def local(url: String) =
      if (url.startsWith("file:///"))
        url.stripPrefix("file://")
      else if (url.startsWith("file:/"))
        url.stripPrefix("file:")
      else {
        val localPathOpt = cache.collectFirst {
          case (base, cacheDir) if url.startsWith(base) =>
            cacheDir.toString + "/" + escape(url.stripPrefix(base))
        }

        localPathOpt.getOrElse {
          // FIXME Means we were handed an artifact from repositories other than the known ones
          println(cache.mkString("\n"))
          println(url)
          ???
        }
      }

    if (artifact.extra.contains("local"))
      artifact
    else
      artifact.copy(extra = artifact.extra + ("local" ->
        artifact.copy(
          url = local(artifact.url),
          checksumUrls = artifact.checksumUrls
            .mapValues(local)
            .toVector
            .toMap,
          extra = Map.empty
        )
      ))
  }

  private def readFullyTo(
    in: InputStream,
    out: OutputStream,
    logger: Option[Logger],
    url: String,
    alreadyDownloaded: Long
  ): Unit = {

    val b = Array.fill[Byte](bufferSize)(0)

    @tailrec
    def helper(count: Long): Unit = {
      val read = in.read(b)
      if (read >= 0) {
        out.write(b, 0, read)
        out.flush()
        logger.foreach(_.downloadProgress(url, count + read))
        helper(count + read)
      }
    }

    helper(alreadyDownloaded)
  }

  private def withLockFor[T](file: File)(f: => FileError \/ T): FileError \/ T = {
    val lockFile = new File(file.getParentFile, s"${file.getName}.lock")

    lockFile.getParentFile.mkdirs()
    var out = new FileOutputStream(lockFile)

    try {
      var lock: FileLock = null
      try {
        lock = out.getChannel.tryLock()
        if (lock == null)
          -\/(FileError.Locked(file))
        else
          try f
          finally {
            lock.release()
            lock = null
            out.close()
            out = null
            lockFile.delete()
          }
      }
      catch {
        case e: OverlappingFileLockException =>
          -\/(FileError.Locked(file))
      }
      finally if (lock != null) lock.release()
    } finally if (out != null) out.close()
  }

  private def downloading[T](
    url: String,
    file: File,
    logger: Option[Logger]
  )(
    f: => FileError \/ T
  ): FileError \/ T =
    try {
      val o = new Object
      val prev = urlLocks.putIfAbsent(url, o)
      if (prev == null) {
        logger.foreach(_.downloadingArtifact(url, file))

        val res =
          try \/-(f)
          catch {
            case nfe: FileNotFoundException if nfe.getMessage != null =>
              logger.foreach(_.downloadedArtifact(url, success = false))
              -\/(-\/(FileError.NotFound(nfe.getMessage)))
            case e: Exception =>
              logger.foreach(_.downloadedArtifact(url, success = false))
              throw e
          }
          finally {
            urlLocks.remove(url)
          }

        for (res0 <- res)
          logger.foreach(_.downloadedArtifact(url, success = res0.isRight))

        res.merge
      } else
        -\/(FileError.ConcurrentDownload(url))
    }
    catch { case e: Exception =>
      -\/(FileError.DownloadError(s"Caught $e (${e.getMessage})"))
    }

  private def temporaryFile(file: File): File = {
    val dir = file.getParentFile
    val name = file.getName
    new File(dir, s"$name.part")
  }

  private val partialContentResponseCode = 206

  private def download(
    artifact: Artifact,
    cache: Seq[(String, File)],
    checksums: Set[String],
    cachePolicy: CachePolicy,
    pool: ExecutorService,
    logger: Option[Logger] = None
  ): Task[Seq[((File, String), FileError \/ Unit)]] = {

    implicit val pool0 = pool

    val artifact0 = withLocal(artifact, cache)
      .extra
      .getOrElse("local", artifact)

    // Reference file - if it exists, and we get not found errors on some URLs, we assume
    // we can keep track of these missing, and not try to get them again later.
    val referenceFileOpt = {
      val referenceOpt = artifact.extra.get("metadata").map(withLocal(_, cache))
      val referenceOpt0 = referenceOpt.map(a => a.extra.getOrElse("local", a))

      referenceOpt0.map(a => new File(a.url))
    }

    def referenceFileExists: Boolean = referenceFileOpt.exists(_.exists())

    val pairs =
      Seq(artifact0.url -> artifact.url) ++ {
        checksums
          .intersect(artifact0.checksumUrls.keySet)
          .intersect(artifact.checksumUrls.keySet)
          .toSeq
          .map(sumType => artifact0.checksumUrls(sumType) -> artifact.checksumUrls(sumType))
      }

    def urlConn(url: String) = {
      val conn = new URL(url).openConnection() // FIXME Should this be closed?
      // Dummy user-agent instead of the default "Java/...",
      // so that we are not returned incomplete/erroneous metadata
      // (Maven 2 compatibility? - happens for snapshot versioning metadata,
      // this is SO FSCKING CRAZY)
      conn.setRequestProperty("User-Agent", "")
      conn
    }


    def fileLastModified(file: File): EitherT[Task, FileError, Option[Long]] =
      EitherT {
        Task {
          \/- {
            val lastModified = file.lastModified()
            if (lastModified > 0L)
              Some(lastModified)
            else
              None
          } : FileError \/ Option[Long]
        }
      }

    def urlLastModified(url: String): EitherT[Task, FileError, Option[Long]] =
      EitherT {
        Task {
          urlConn(url) match {
            case c: HttpURLConnection =>
              c.setRequestMethod("HEAD")
              val remoteLastModified = c.getLastModified

              \/- {
                if (remoteLastModified > 0L)
                  Some(remoteLastModified)
                else
                  None
              }

            case other =>
              -\/(FileError.DownloadError(s"Cannot do HEAD request with connection $other ($url)"))
          }
        }
      }

    def shouldDownload(file: File, url: String): EitherT[Task, FileError, Boolean] =
      for {
        fileLastModOpt <- fileLastModified(file)
        urlLastModOpt <- urlLastModified(url)
      } yield {
        val fromDatesOpt = for {
          fileLastMod <- fileLastModOpt
          urlLastMod <- urlLastModOpt
        } yield fileLastMod < urlLastMod

        fromDatesOpt.getOrElse(true)
      }

    def is404(conn: URLConnection) =
      conn match {
        case conn0: HttpURLConnection =>
          conn0.getResponseCode == 404
        case _ =>
          false
      }

    def remote(file: File, url: String): EitherT[Task, FileError, Unit] =
      EitherT {
        Task {
          withLockFor(file) {
            downloading(url, file, logger) {
              val tmp = temporaryFile(file)

              val alreadyDownloaded = tmp.length()

              val conn0 = urlConn(url)

              if (is404(conn0))
                FileError.NotFound(url, permanent = Some(true)).left
              else {
                val (partialDownload, conn) = conn0 match {
                  case conn0: HttpURLConnection if alreadyDownloaded > 0L =>
                    conn0.setRequestProperty("Range", s"bytes=$alreadyDownloaded-")

                    if (conn0.getResponseCode == partialContentResponseCode) {
                      val ackRange = Option(conn0.getHeaderField("Content-Range")).getOrElse("")

                      if (ackRange.startsWith(s"bytes $alreadyDownloaded-"))
                        (true, conn0)
                      else
                        // unrecognized Content-Range header -> start a new connection with no resume
                        (false, urlConn(url))
                    } else
                      (false, conn0)

                  case _ => (false, conn0)
                }

                for (len0 <- Option(conn.getContentLengthLong) if len0 >= 0L) {
                  val len = len0 + (if (partialDownload) alreadyDownloaded else 0L)
                  logger.foreach(_.downloadLength(url, len))
                }

                val in = new BufferedInputStream(conn.getInputStream, bufferSize)

                val result =
                  try {
                    tmp.getParentFile.mkdirs()
                    val out = new FileOutputStream(tmp, partialDownload)
                    try \/-(readFullyTo(in, out, logger, url, if (partialDownload) alreadyDownloaded else 0L))
                    finally out.close()
                  } finally in.close()

                file.getParentFile.mkdirs()
                NioFiles.move(tmp.toPath, file.toPath, StandardCopyOption.ATOMIC_MOVE)

<<<<<<< HEAD
              for (len0 <- Option(conn.getContentLength) if len0 >= 0L) {
                val len = len0 + (if (partialDownload) alreadyDownloaded else 0L)
                logger.foreach(_.downloadLength(url, len))
              }
=======
                for (lastModified <- Option(conn.getLastModified) if lastModified > 0L)
                  file.setLastModified(lastModified)
>>>>>>> c8fcf57b

                result
              }
            }
          }
        }
      }

    def remoteKeepErrors(file: File, url: String): EitherT[Task, FileError, Unit] = {

<<<<<<< HEAD
              file.getParentFile.mkdirs()

              // WARNING No guarantee this is atomic - done with NIO on the main branch
              if (!tmp.renameTo(file))
                throw new IOException(s"Cannot move $tmp to $file")
=======
      val errFile = new File(file.getParentFile, "." + file.getName + ".error")
>>>>>>> c8fcf57b

      def validErrFileExists =
        EitherT {
          Task {
            (referenceFileExists && errFile.exists()).right[FileError]
          }
        }

      def createErrFile =
        EitherT {
          Task {
            if (referenceFileExists) {
              if (!errFile.exists())
                NioFiles.write(errFile.toPath, "".getBytes("UTF-8"))
            }

            ().right[FileError]
          }
        }

      def deleteErrFile =
        EitherT {
          Task {
            if (errFile.exists())
              errFile.delete()

            ().right[FileError]
          }
        }

      def retainError =
        EitherT {
          remote(file, url).run.flatMap {
            case err @ -\/(FileError.NotFound(_, Some(true))) =>
              createErrFile.run.map(_ => err)
            case other =>
              deleteErrFile.run.map(_ => other)
          }
        }

      cachePolicy match {
        case CachePolicy.FetchMissing | CachePolicy.LocalOnly =>
          validErrFileExists.flatMap { exists =>
            if (exists)
              EitherT(Task.now(FileError.NotFound(url, Some(true)).left[Unit]))
            else
              retainError
          }

        case CachePolicy.ForceDownload | CachePolicy.Update | CachePolicy.UpdateChanging =>
          retainError
      }
    }

    def checkFileExists(file: File, url: String): EitherT[Task, FileError, Unit] =
      EitherT {
        Task {
          if (file.exists()) {
            logger.foreach(_.foundLocally(url, file))
            \/-(())
          } else
            -\/(FileError.NotFound(file.toString))
        }
      }

    val tasks =
      for ((f, url) <- pairs) yield {
        val file = new File(f)

        val res =
          if (url.startsWith("file:/")) {
            // for debug purposes, flaky with URL-encoded chars anyway
            // def filtered(s: String) =
            //   s.stripPrefix("file:/").stripPrefix("//").stripSuffix("/")
            // assert(
            //   filtered(url) == filtered(file.toURI.toString),
            //   s"URL: ${filtered(url)}, file: ${filtered(file.toURI.toString)}"
            // )
            checkFileExists(file, url)
          } else
            cachePolicy match {
              case CachePolicy.LocalOnly =>
                checkFileExists(file, url)
              case CachePolicy.UpdateChanging | CachePolicy.Update =>
                shouldDownload(file, url).flatMap {
                  case true =>
                    remoteKeepErrors(file, url)
                  case false =>
                    EitherT(Task.now(\/-(()) : FileError \/ Unit))
                }
              case CachePolicy.FetchMissing =>
                checkFileExists(file, url) orElse remoteKeepErrors(file, url)
              case CachePolicy.ForceDownload =>
                remoteKeepErrors(file, url)
            }

        res.run.map((file, url) -> _)
      }

    Nondeterminism[Task].gather(tasks)
  }

  def validateChecksum(
    artifact: Artifact,
    sumType: String,
    cache: Seq[(String, File)],
    pool: ExecutorService
  ): EitherT[Task, FileError, Unit] = {

    implicit val pool0 = pool

    val artifact0 = withLocal(artifact, cache)
      .extra
      .getOrElse("local", artifact)

    EitherT {
      artifact0.checksumUrls.get(sumType) match {
        case Some(sumFile) =>
          Task {
            val sum = new String(Files.asByteSource(new File(sumFile)).read(), "UTF-8")
              .linesIterator
              .toStream
              .headOption
              .mkString
              .takeWhile(!_.isSpaceChar)

            val f = new File(artifact0.url)
            val md = MessageDigest.getInstance(sumType)
            val is = new FileInputStream(f)
            val res = try {
              var lock: FileLock = null
              try {
                lock = is.getChannel.tryLock(0L, Long.MaxValue, true)
                if (lock == null)
                  -\/(FileError.Locked(f))
                else {
                  withContent(is, md.update(_, 0, _))
                  \/-(())
                }
              }
              catch {
                case e: OverlappingFileLockException =>
                  -\/(FileError.Locked(f))
              }
              finally if (lock != null) lock.release()
            } finally is.close()

            res.flatMap { _ =>
              val digest = md.digest()
              val calculatedSum = f"${BigInt(1, digest)}%040x"

              if (sum == calculatedSum)
                \/-(())
              else
                -\/(FileError.WrongChecksum(sumType, calculatedSum, sum, artifact0.url, sumFile))
            }
          }

        case None =>
          Task.now(-\/(FileError.ChecksumNotFound(sumType, artifact0.url)))
      }
    }
  }

  def file(
    artifact: Artifact,
    cache: Seq[(String, File)] = default,
    cachePolicy: CachePolicy = CachePolicy.FetchMissing,
    checksums: Seq[Option[String]] = defaultChecksums,
    logger: Option[Logger] = None,
    pool: ExecutorService = defaultPool
  ): EitherT[Task, FileError, File] = {

    implicit val pool0 = pool

    val checksums0 = if (checksums.isEmpty) Seq(None) else checksums

    val res = EitherT {
      download(
        artifact,
        cache,
        checksums = checksums0.collect { case Some(c) => c }.toSet,
        cachePolicy,
        pool,
        logger = logger
      ).map { results =>
        val checksum = checksums0.find {
          case None => true
          case Some(c) =>
            artifact.checksumUrls.get(c).exists { cUrl =>
              results.exists { case ((_, u), b) =>
                u == cUrl && b.isRight
              }
            }
        }

        val ((f, _), res) = results.head
        res.flatMap { _ =>
          checksum match {
            case None =>
              // FIXME All the checksums should be in the error, possibly with their URLs
              //       from artifact.checksumUrls
              -\/(FileError.ChecksumNotFound(checksums0.last.get, ""))
            case Some(c) => \/-((f, c))
          }
        }
      }
    }

    res.flatMap {
      case (f, None) => EitherT(Task.now[FileError \/ File](\/-(f)))
      case (f, Some(c)) =>
        validateChecksum(artifact, c, cache, pool).map(_ => f)
    }
  }

  def fetch(
    cache: Seq[(String, File)] = default,
    cachePolicy: CachePolicy = CachePolicy.FetchMissing,
    checksums: Seq[Option[String]] = defaultChecksums,
    logger: Option[Logger] = None,
    pool: ExecutorService = defaultPool
  ): Fetch.Content[Task] = {
    artifact =>
      file(
        artifact,
        cache,
        cachePolicy,
        checksums = checksums,
        logger = logger,
        pool = pool
      ).leftMap(_.message).map { f =>
        // FIXME Catch error here?
        new String(Files.asByteSource(f).read(), "UTF-8")
      }
  }

  private lazy val ivy2HomeUri = {
    // a bit touchy on Windows... - don't try to manually write down the URI with s"file://..."
    val str = new File(sys.props("user.home") + "/.ivy2/").toURI.toString
    if (str.endsWith("/"))
      str
    else
      str + "/"
  }

  lazy val ivy2Local = IvyRepository(
    ivy2HomeUri + "local/" +
      "[organisation]/[module]/(scala_[scalaVersion]/)(sbt_[sbtVersion]/)[revision]/[type]s/" +
      "[artifact](-[classifier]).[ext]",
    dropInfoAttributes = true
  )

  lazy val ivy2Cache = IvyRepository(
    ivy2HomeUri + "cache/" +
      "(scala_[scalaVersion]/)(sbt_[sbtVersion]/)[organisation]/[module]/[type]s/[artifact]-[revision](-[classifier]).[ext]",
    metadataPatternOpt = Some(
      ivy2HomeUri + "cache/" +
        "(scala_[scalaVersion]/)(sbt_[sbtVersion]/)[organisation]/[module]/[type]-[revision](-[classifier]).[ext]"
    ),
    withChecksums = false,
    withSignatures = false,
    dropInfoAttributes = true
  )

  lazy val defaultBase = new File(
    sys.env.getOrElse(
      "COURSIER_CACHE",
      sys.props("user.home") + "/.coursier/cache/v1"
    )
  ).getAbsoluteFile

  lazy val default = Seq(
    "http://" -> new File(defaultBase, "http"),
    "https://" -> new File(defaultBase, "https")
  )

  val defaultConcurrentDownloadCount = 6

  lazy val defaultPool =
    Executors.newFixedThreadPool(defaultConcurrentDownloadCount, Strategy.DefaultDaemonThreadFactory)


  private val urlLocks = new ConcurrentHashMap[String, Object]

  trait Logger {
    def foundLocally(url: String, f: File): Unit = {}
    def downloadingArtifact(url: String, file: File): Unit = {}
    def downloadLength(url: String, length: Long): Unit = {}
    def downloadProgress(url: String, downloaded: Long): Unit = {}
    def downloadedArtifact(url: String, success: Boolean): Unit = {}
  }

  var bufferSize = 1024*1024

  def readFullySync(is: InputStream) = {
    val buffer = new ByteArrayOutputStream()
    val data = Array.ofDim[Byte](16384)

    var nRead = is.read(data, 0, data.length)
    while (nRead != -1) {
      buffer.write(data, 0, nRead)
      nRead = is.read(data, 0, data.length)
    }

    buffer.flush()
    buffer.toByteArray
  }

  def readFully(is: => InputStream) =
    Task {
      \/.fromTryCatchNonFatal {
        val is0 = is
        val b =
          try readFullySync(is0)
          finally is0.close()

        new String(b, "UTF-8")
      } .leftMap(_.getMessage)
    }

  def withContent(is: InputStream, f: (Array[Byte], Int) => Unit): Unit = {
    val data = Array.ofDim[Byte](16384)

    var nRead = is.read(data, 0, data.length)
    while (nRead != -1) {
      f(data, nRead)
      nRead = is.read(data, 0, data.length)
    }
  }

}

sealed abstract class FileError(val message: String) extends Product with Serializable

object FileError {

  final case class DownloadError(reason: String) extends FileError(s"Download error: $reason")

  final case class NotFound(file: String, permanent: Option[Boolean] = None) extends FileError(s"Not found: $file")

  final case class ChecksumNotFound(
    sumType: String,
    file: String
  ) extends FileError(s"$sumType checksum not found: $file")

  final case class WrongChecksum(
    sumType: String,
    got: String,
    expected: String,
    file: String,
    sumFile: String
  ) extends FileError(s"$sumType checksum validation failed: $file")

  sealed abstract class Recoverable(message: String) extends FileError(message)
  final case class Locked(file: File) extends Recoverable(s"Locked: $file")
  final case class ConcurrentDownload(url: String) extends Recoverable(s"Concurrent download: $url")

}<|MERGE_RESOLUTION|>--- conflicted
+++ resolved
@@ -310,7 +310,7 @@
                   case _ => (false, conn0)
                 }
 
-                for (len0 <- Option(conn.getContentLengthLong) if len0 >= 0L) {
+                for (len0 <- Option(conn.getContentLength) if len0 >= 0) {
                   val len = len0 + (if (partialDownload) alreadyDownloaded else 0L)
                   logger.foreach(_.downloadLength(url, len))
                 }
@@ -326,17 +326,13 @@
                   } finally in.close()
 
                 file.getParentFile.mkdirs()
-                NioFiles.move(tmp.toPath, file.toPath, StandardCopyOption.ATOMIC_MOVE)
-
-<<<<<<< HEAD
-              for (len0 <- Option(conn.getContentLength) if len0 >= 0L) {
-                val len = len0 + (if (partialDownload) alreadyDownloaded else 0L)
-                logger.foreach(_.downloadLength(url, len))
-              }
-=======
+
+                // WARNING No guarantee this is atomic - done with NIO on the main branch
+                if (!tmp.renameTo(file))
+                  throw new IOException(s"Cannot move $tmp to $file")
+
                 for (lastModified <- Option(conn.getLastModified) if lastModified > 0L)
                   file.setLastModified(lastModified)
->>>>>>> c8fcf57b
 
                 result
               }
@@ -347,15 +343,7 @@
 
     def remoteKeepErrors(file: File, url: String): EitherT[Task, FileError, Unit] = {
 
-<<<<<<< HEAD
-              file.getParentFile.mkdirs()
-
-              // WARNING No guarantee this is atomic - done with NIO on the main branch
-              if (!tmp.renameTo(file))
-                throw new IOException(s"Cannot move $tmp to $file")
-=======
       val errFile = new File(file.getParentFile, "." + file.getName + ".error")
->>>>>>> c8fcf57b
 
       def validErrFileExists =
         EitherT {
@@ -369,7 +357,7 @@
           Task {
             if (referenceFileExists) {
               if (!errFile.exists())
-                NioFiles.write(errFile.toPath, "".getBytes("UTF-8"))
+                Files.write("".getBytes("UTF-8"), errFile)
             }
 
             ().right[FileError]
