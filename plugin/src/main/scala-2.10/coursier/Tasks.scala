package coursier

import java.io.{ OutputStreamWriter, File }
import java.net.URL
import java.util.concurrent.Executors

import com.google.common.io.Files

import coursier.core.Publication
import coursier.ivy.IvyRepository
import coursier.Keys._
import coursier.Structure._
import coursier.maven.WritePom
import coursier.util.{ Config, Print }
import org.apache.ivy.core.module.id.ModuleRevisionId

import sbt.{ UpdateReport, Classpaths, Resolver, Def }
import sbt.Configurations.{ Compile, Test }
import sbt.Keys._

import scala.collection.mutable
import scala.collection.JavaConverters._

import scalaz.{ \/-, -\/ }
import scalaz.concurrent.{ Task, Strategy }

object Tasks {

  def coursierResolversTask: Def.Initialize[sbt.Task[Seq[Resolver]]] =
    (
      externalResolvers,
      sbtPlugin,
      sbtResolver,
      bootResolvers,
      overrideBuildResolvers
    ).map { (extRes, isSbtPlugin, sbtRes, bootResOpt, overrideFlag) =>
      bootResOpt.filter(_ => overrideFlag).getOrElse {
        var resolvers = extRes
        if (isSbtPlugin)
          resolvers = Seq(
            sbtRes,
            Classpaths.sbtPluginReleases
          ) ++ resolvers
        resolvers
      }
    }

  def coursierFallbackDependenciesTask: Def.Initialize[sbt.Task[Seq[(Module, String, URL, Boolean)]]] =
    (
      sbt.Keys.state,
      sbt.Keys.thisProjectRef
    ).flatMap { (state, projectRef) =>

      val allDependenciesTask = allDependencies.in(projectRef).get(state)

      for {
        allDependencies <- allDependenciesTask
      } yield {

        FromSbt.fallbackDependencies(
          allDependencies,
          scalaVersion.in(projectRef).get(state),
          scalaBinaryVersion.in(projectRef).get(state)
        )
      }
    }

  def coursierProjectTask: Def.Initialize[sbt.Task[Project]] =
    (
      sbt.Keys.state,
      sbt.Keys.thisProjectRef
    ).flatMap { (state, projectRef) =>

      // should projectID.configurations be used instead?
      val configurations = ivyConfigurations.in(projectRef).get(state)

      val allDependenciesTask = allDependencies.in(projectRef).get(state)

      for {
        allDependencies <- allDependenciesTask
      } yield {

        FromSbt.project(
          projectID.in(projectRef).get(state),
          allDependencies,
          configurations.map { cfg => cfg.name -> cfg.extendsConfigs.map(_.name) }.toMap,
          scalaVersion.in(projectRef).get(state),
          scalaBinaryVersion.in(projectRef).get(state)
        )
      }
    }

  def coursierProjectsTask: Def.Initialize[sbt.Task[Seq[Project]]] =
    sbt.Keys.state.flatMap { state =>
      val projects = structure(state).allProjectRefs
      coursierProject.forAllProjects(state, projects).map(_.values.toVector)
    }

  def coursierPublicationsTask: Def.Initialize[sbt.Task[Seq[(String, Publication)]]] =
    (
      sbt.Keys.state,
      sbt.Keys.thisProjectRef,
      sbt.Keys.projectID,
      sbt.Keys.scalaVersion,
      sbt.Keys.scalaBinaryVersion,
      sbt.Keys.ivyConfigurations
    ).map { (state, projectRef, projId, sv, sbv, ivyConfs) =>

      val packageTasks = Seq(packageBin, packageSrc, packageDoc)
      val configs = Seq(Compile, Test)

      val sbtArtifacts =
        for {
          pkgTask <- packageTasks
          config <- configs
        } yield {
          val publish = publishArtifact.in(projectRef).in(pkgTask).in(config).getOrElse(state, false)
          if (publish)
            Option(artifact.in(projectRef).in(pkgTask).in(config).getOrElse(state, null))
              .map(config.name -> _)
          else
            None
        }

      def artifactPublication(artifact: sbt.Artifact) = {

        val name = FromSbt.sbtCrossVersionName(
          artifact.name,
          projId.crossVersion,
          sv,
          sbv
        )

        Publication(
          name,
          artifact.`type`,
          artifact.extension,
          artifact.classifier.getOrElse("")
        )
      }

      val sbtArtifactsPublication = sbtArtifacts.collect {
        case Some((config, artifact)) =>
          config -> artifactPublication(artifact)
      }

      val stdArtifactsSet = sbtArtifacts.flatMap(_.map { case (_, a) => a }.toSeq).toSet

      // Second-way of getting artifacts from SBT
      // No obvious way of getting the corresponding  publishArtifact  value for the ones
      // only here, it seems.
      val extraSbtArtifacts = Option(artifacts.in(projectRef).getOrElse(state, null))
        .toSeq
        .flatten
        .filterNot(stdArtifactsSet)

      // Seems that SBT does that - if an artifact has no configs,
      // it puts it in all of them. See for example what happens to
      // the standalone JAR artifact of the coursier cli module.
      def allConfigsIfEmpty(configs: Iterable[sbt.Configuration]): Iterable[sbt.Configuration] =
        if (configs.isEmpty) ivyConfs else configs

      val extraSbtArtifactsPublication = for {
        artifact <- extraSbtArtifacts
        config <- allConfigsIfEmpty(artifact.configurations) if config.isPublic
      } yield config.name -> artifactPublication(artifact)

      sbtArtifactsPublication ++ extraSbtArtifactsPublication
    }

  def coursierConfigurationsTask = Def.task {

    val configs0 = ivyConfigurations.value.map { config =>
      config.name -> config.extendsConfigs.map(_.name)
    }.toMap

    def allExtends(c: String) = {
      // possibly bad complexity
      def helper(current: Set[String]): Set[String] = {
        val newSet = current ++ current.flatMap(configs0.getOrElse(_, Nil))
        if ((newSet -- current).nonEmpty)
          helper(newSet)
        else
          newSet
      }

      helper(Set(c))
    }

    configs0.map {
      case (config, _) =>
        config -> allExtends(config)
    }
  }

  private case class ResolutionCacheKey(
    project: Project,
    repositories: Seq[Repository],
    resolution: Resolution,
    sbtClassifiers: Boolean
  )

  private case class ReportCacheKey(
    project: Project,
    resolution: Resolution,
    withClassifiers: Boolean,
    sbtClassifiers: Boolean
  )

  private val resolutionsCache = new mutable.HashMap[ResolutionCacheKey, Resolution]
  // these may actually not need to be cached any more, now that the resolutions
  // are cached
  private val reportsCache = new mutable.HashMap[ReportCacheKey, UpdateReport]

  private def forcedScalaModules(scalaVersion: String): Map[Module, String] =
    Map(
      Module("org.scala-lang", "scala-library") -> scalaVersion,
      Module("org.scala-lang", "scala-compiler") -> scalaVersion,
      Module("org.scala-lang", "scala-reflect") -> scalaVersion,
      Module("org.scala-lang", "scalap") -> scalaVersion
    )

  private def projectDescription(project: Project) =
    s"${project.module.organization}:${project.module.name}:${project.version}"

  def resolutionTask(
    sbtClassifiers: Boolean = false
  ) = Def.task {

    // let's update only one module at once, for a better output
    // Downloads are already parallel, no need to parallelize further anyway
    synchronized {

      lazy val cm = coursierSbtClassifiersModule.value

      val (currentProject, fallbackDependencies) =
        if (sbtClassifiers) {
          val sv = scalaVersion.value
          val sbv = scalaBinaryVersion.value

          val proj = FromSbt.project(
            cm.id,
            cm.modules,
            cm.configurations.map(cfg => cfg.name -> cfg.extendsConfigs.map(_.name)).toMap,
            sv,
            sbv
          )

          val fallbackDeps = FromSbt.fallbackDependencies(
            cm.modules,
            sv,
            sbv
          )

          (proj, fallbackDeps)
        } else {
          val proj = coursierProject.value
          val publications = coursierPublications.value
          val fallbackDeps = coursierFallbackDependencies.value
          (proj.copy(publications = publications), fallbackDeps)
        }

      val projects = coursierProjects.value

      val parallelDownloads = coursierParallelDownloads.value
      val checksums = coursierChecksums.value
      val maxIterations = coursierMaxIterations.value
      val cachePolicies = coursierCachePolicies.value
      val cache = coursierCache.value

      val log = streams.value.log

      val sv = scalaVersion.value // is this always defined? (e.g. for Java only projects?)
      val sbv = scalaBinaryVersion.value

      val userForceVersions = dependencyOverrides.value.map(
        FromSbt.moduleVersion(_, sv, sbv)
      ).toMap

      var anyNonSupportedExclusionRule = false
      val exclusions = excludeDependencies.value.flatMap {
        rule =>
          if (
            rule.artifact != "*" ||
              rule.configurations.nonEmpty
          ) {
            log.warn(s"Unsupported exclusion rule $rule")
            anyNonSupportedExclusionRule = true
            Nil
          } else
            Seq((rule.organization,
              FromSbt.sbtCrossVersionName(rule.name, rule.crossVersion, sv, sbv)))
      }.toSet

      if (anyNonSupportedExclusionRule)
        log.warn("Only supported exclusion rule fields: organization, name")

      val resolvers =
        if (sbtClassifiers)
          coursierSbtResolvers.value
        else
          coursierResolvers.value

      val sourceRepositories = coursierSourceRepositories.value.map { dir =>
        // FIXME Don't hardcode this path?
        new File(dir, "target/repository")
      }

      val sourceRepositoriesForcedDependencies = sourceRepositories.flatMap {
        base =>

          def pomDirComponents(f: File, components: Vector[String]): Stream[Vector[String]] =
            if (f.isDirectory) {
              val components0 = components :+ f.getName
              Option(f.listFiles()).toStream.flatten.flatMap(pomDirComponents(_, components0))
            } else if (f.getName.endsWith(".pom"))
              Stream(components)
            else
              Stream.empty

          Option(base.listFiles())
            .toVector
            .flatten
            .flatMap(pomDirComponents(_, Vector()))
            // at least 3 for org / name / version - the contrary should not happen, but who knows
            .filter(_.length >= 3)
            .map { components =>
              val org = components.dropRight(2).mkString(".")
              val name = components(components.length - 2)
              val version = components.last

              Module(org, name) -> version
            }
      }

      // TODO Warn about possible duplicated modules from source repositories?

      val verbosityLevel = coursierVerbosity.value


      val startRes = Resolution(
        currentProject.dependencies.map {
          case (_, dep) =>
            dep.copy(exclusions = dep.exclusions ++ exclusions)
        }.toSet,
        filter = Some(dep => !dep.optional),
        forceVersions =
          // order matters here
          userForceVersions ++
          sourceRepositoriesForcedDependencies ++
          forcedScalaModules(sv) ++
          projects.map(_.moduleVersion)
      )

<<<<<<< HEAD
      // required for publish to be fine, later on
      def writeIvyFiles() = {
        val printer = new scala.xml.PrettyPrinter(80, 2)

        val b = new StringBuilder
        b ++= """<?xml version="1.0" encoding="UTF-8"?>"""
        b += '\n'
        b ++= printer.format(MakeIvyXml(currentProject))
        cacheIvyFile.getParentFile.mkdirs()
        Files.write(b.result().getBytes("UTF-8"), cacheIvyFile)

        // Just writing an empty file here... Are these only used?
        cacheIvyPropertiesFile.getParentFile.mkdirs()
        Files.write("".getBytes("UTF-8"), cacheIvyPropertiesFile)
      }

=======
>>>>>>> 95d6d9e1
      if (verbosityLevel >= 2) {
        log.info("InterProjectRepository")
        for (p <- projects)
          log.info(s"  ${p.module}:${p.version}")
      }

      val globalPluginsRepo = IvyRepository(
        new File(sys.props("user.home") + "/.sbt/0.13/plugins/target/resolution-cache/").toURI.toString +
          "[organization]/[module](/scala_[scalaVersion])(/sbt_[sbtVersion])/[revision]/resolved.xml.[ext]",
        withChecksums = false,
        withSignatures = false,
        withArtifacts = false
      )

      val interProjectRepo = InterProjectRepository(projects)

      val ivyProperties = Map(
        "ivy.home" -> (new File(sys.props("user.home")).toURI.getPath + ".ivy2")
      ) ++ sys.props

      val credentials = coursierCredentials.value

      val sourceRepositories0 = sourceRepositories.map {
        base =>
          MavenRepository(base.toURI.toString, changing = Some(true))
      }

      val fallbackDependenciesRepositories =
        if (fallbackDependencies.isEmpty)
          Nil
        else {
          val map = fallbackDependencies.map {
            case (mod, ver, url, changing) =>
              (mod, ver) -> ((url, changing))
          }.toMap

          Seq(
            FallbackDependenciesRepository(map)
          )
        }

      val repositories =
        Seq(globalPluginsRepo, interProjectRepo) ++
        sourceRepositories0 ++
        resolvers.flatMap { resolver =>
          FromSbt.repository(
            resolver,
            ivyProperties,
            log,
            credentials.get(resolver.name).map(_.authentication)
          )
        } ++
        fallbackDependenciesRepositories

      def resolution = {
        val pool = Executors.newFixedThreadPool(parallelDownloads, Strategy.DefaultDaemonThreadFactory)

        def createLogger() = new TermDisplay(new OutputStreamWriter(System.err))

        val resLogger = createLogger()

        val fetch = Fetch.from(
          repositories,
          Cache.fetch(cache, cachePolicies.head, checksums = checksums, logger = Some(resLogger), pool = pool),
          cachePolicies.tail.map(p =>
            Cache.fetch(cache, p, checksums = checksums, logger = Some(resLogger), pool = pool)
          ): _*
        )

        def depsRepr(deps: Seq[(String, Dependency)]) =
          deps.map { case (config, dep) =>
            s"${dep.module}:${dep.version}:$config->${dep.configuration}"
          }.sorted.distinct

        if (verbosityLevel >= 2) {
          val repoReprs = repositories.map {
            case r: IvyRepository =>
              s"ivy:${r.pattern}"
            case r: InterProjectRepository =>
              "inter-project"
            case r: MavenRepository =>
              r.root
            case r =>
              // should not happen
              r.toString
          }

          log.info(
            "Repositories:\n" +
              repoReprs.map("  " + _).mkString("\n")
          )
        }

        if (verbosityLevel >= 0)
          log.info(
            s"Updating ${projectDescription(currentProject)}" +
              (if (sbtClassifiers) " (sbt classifiers)" else "")
          )
        if (verbosityLevel >= 2)
          for (depRepr <- depsRepr(currentProject.dependencies))
            log.info(s"  $depRepr")

        resLogger.init()

        val res = startRes
          .process
          .run(fetch, maxIterations)
          .attemptRun
          .leftMap(ex => throw new Exception("Exception during resolution", ex))
          .merge

        resLogger.stop()


        if (!res.isDone)
          throw new Exception("Maximum number of iteration of dependency resolution reached")

        if (res.conflicts.nonEmpty) {
          val projCache = res.projectCache.mapValues { case (_, p) => p }
          log.error(
            s"${res.conflicts.size} conflict(s):\n" +
              "  " + Print.dependenciesUnknownConfigs(res.conflicts.toVector, projCache)
          )
          throw new Exception("Conflict(s) in dependency resolution")
        }

        if (res.errors.nonEmpty) {
          log.error(
            s"\n${res.errors.size} error(s):\n" +
              res.errors.map {
                case (dep, errs) =>
                  s"  ${dep.module}:${dep.version}:\n" +
                    errs
                      .map("    " + _.replace("\n", "    \n"))
                      .mkString("\n")
              }.mkString("\n")
          )

          throw new Exception(s"Encountered ${res.errors.length} error(s) in dependency resolution")
        }

        if (verbosityLevel >= 0)
          log.info(s"Resolved ${projectDescription(currentProject)} dependencies")

        res
      }

      resolutionsCache.getOrElseUpdate(
        ResolutionCacheKey(
          currentProject,
          repositories,
          startRes.copy(filter = None),
          sbtClassifiers
        ),
        resolution
      )
    }
  }

  def updateTask(
    withClassifiers: Boolean,
    sbtClassifiers: Boolean = false,
    ignoreArtifactErrors: Boolean = false
  ) = Def.task {

    def grouped[K, V](map: Seq[(K, V)]): Map[K, Seq[V]] =
      map.groupBy { case (k, _) => k }.map {
        case (k, l) =>
          k -> l.map { case (_, v) => v }
      }

    // let's update only one module at once, for a better output
    // Downloads are already parallel, no need to parallelize further anyway
    synchronized {

      lazy val cm = coursierSbtClassifiersModule.value

      val currentProject =
        if (sbtClassifiers) {
          val sv = scalaVersion.value
          val sbv = scalaBinaryVersion.value

          FromSbt.project(
            cm.id,
            cm.modules,
            cm.configurations.map(cfg => cfg.name -> cfg.extendsConfigs.map(_.name)).toMap,
            sv,
            sbv
          )
        } else {
          val proj = coursierProject.value
          val publications = coursierPublications.value
          proj.copy(publications = publications)
        }

      val ivySbt0 = ivySbt.value
      val ivyCacheManager = ivySbt0.withIvy(streams.value.log)(ivy =>
        ivy.getResolutionCacheManager
      )

      val ivyModule = ModuleRevisionId.newInstance(
        currentProject.module.organization,
        currentProject.module.name,
        currentProject.version,
        currentProject.module.attributes.asJava
      )
      val cacheIvyFile = ivyCacheManager.getResolvedIvyFileInCache(ivyModule)
      val cacheIvyPropertiesFile = ivyCacheManager.getResolvedIvyPropertiesInCache(ivyModule)

      val parallelDownloads = coursierParallelDownloads.value
      val artifactsChecksums = coursierArtifactsChecksums.value
      val cachePolicies = coursierCachePolicies.value
      val cache = coursierCache.value

      val log = streams.value.log

      val verbosityLevel = coursierVerbosity.value

      // required for publish to be fine, later on
      def writeIvyFiles() = {
        val printer = new scala.xml.PrettyPrinter(80, 2)

        val b = new StringBuilder
        b ++= """<?xml version="1.0" encoding="UTF-8"?>"""
        b += '\n'
        b ++= printer.format(MakeIvyXml(currentProject))
        cacheIvyFile.getParentFile.mkdirs()
        Files.write(cacheIvyFile.toPath, b.result().getBytes("UTF-8"))

        // Just writing an empty file here... Are these only used?
        cacheIvyPropertiesFile.getParentFile.mkdirs()
        Files.write(cacheIvyPropertiesFile.toPath, "".getBytes("UTF-8"))
      }

      val res = {
        if (withClassifiers && sbtClassifiers)
          coursierSbtClassifiersResolution
        else
          coursierResolution
      }.value

      def report = {
        val pool = Executors.newFixedThreadPool(parallelDownloads, Strategy.DefaultDaemonThreadFactory)

        def createLogger() = new TermDisplay(new OutputStreamWriter(System.err))

        val depsByConfig = grouped(currentProject.dependencies)

        val configs = coursierConfigurations.value

        if (verbosityLevel >= 2) {
          val finalDeps = Config.dependenciesWithConfig(
            res,
            depsByConfig.map { case (k, l) => k -> l.toSet },
            configs
          )

          val projCache = res.projectCache.mapValues { case (_, p) => p }
          val repr = Print.dependenciesUnknownConfigs(finalDeps.toVector, projCache)
          log.info(repr.split('\n').map("  "+_).mkString("\n"))
        }

        val classifiers =
          if (withClassifiers)
            Some {
              if (sbtClassifiers)
                cm.classifiers
              else
                transitiveClassifiers.value
            }
          else
            None

        val allArtifacts =
          classifiers match {
            case None => res.artifacts
            case Some(cl) => res.classifiersArtifacts(cl)
          }

        val artifactsLogger = createLogger()

        val artifactFileOrErrorTasks = allArtifacts.toVector.map { a =>
          def f(p: CachePolicy) =
            Cache.file(
              a,
              cache,
              p,
              checksums = artifactsChecksums,
              logger = Some(artifactsLogger),
              pool = pool
            )

          cachePolicies.tail
            .foldLeft(f(cachePolicies.head))(_ orElse f(_))
            .run
            .map((a, _))
        }

        if (verbosityLevel >= 0)
          log.info(
            s"Fetching artifacts of ${projectDescription(currentProject)}" +
              (if (sbtClassifiers) " (sbt classifiers)" else "")
          )

        artifactsLogger.init()

        val artifactFilesOrErrors = Task.gatherUnordered(artifactFileOrErrorTasks).attemptRun match {
          case -\/(ex) =>
            throw new Exception("Error while downloading / verifying artifacts", ex)
          case \/-(l) =>
            l.toMap
        }

        artifactsLogger.stop()

        if (verbosityLevel >= 0)
          log.info(
            s"Fetched artifacts of ${projectDescription(currentProject)}" +
              (if (sbtClassifiers) " (sbt classifiers)" else "")
          )

        val artifactFiles = artifactFilesOrErrors.collect {
          case (artifact, \/-(file)) =>
            artifact -> file
        }

        val artifactErrors = artifactFilesOrErrors.toVector.collect {
          case (_, -\/(err)) =>
            err
        }

        if (artifactErrors.nonEmpty) {
          val groupedArtifactErrors = artifactErrors
            .groupBy(_.`type`)
            .mapValues(_.map(_.message).sorted)
            .toVector
            .sortBy(_._1)

          for ((type0, errors) <- groupedArtifactErrors) {
            def msg = s"${errors.size} $type0"
            if (ignoreArtifactErrors)
              log.warn(msg)
            else
              log.error(msg)

            if (!ignoreArtifactErrors || verbosityLevel >= 1) {
              if (ignoreArtifactErrors)
                for (err <- errors)
                  log.warn("  " + err)
              else
                for (err <- errors)
                  log.error("  " + err)
            }
          }

          if (!ignoreArtifactErrors)
            throw new Exception(s"Encountered ${artifactErrors.length} errors (see above messages)")
        }

        // can be non empty only if ignoreArtifactErrors is true
        val erroredArtifacts = artifactFilesOrErrors.collect {
          case (artifact, -\/(_)) =>
            artifact
        }.toSet

        def artifactFileOpt(artifact: Artifact) = {
          val artifact0 = artifact
            .copy(attributes = Attributes()) // temporary hack :-(
          val res = artifactFiles.get(artifact0)

          if (res.isEmpty && !erroredArtifacts(artifact0))
            log.error(s"${artifact.url} not downloaded (should not happen)")

          res
        }

        writeIvyFiles()

        ToSbt.updateReport(
          depsByConfig,
          res,
          configs,
          classifiers,
          artifactFileOpt
        )
      }

      reportsCache.getOrElseUpdate(
        ReportCacheKey(
          currentProject,
          res,
          withClassifiers,
          sbtClassifiers
        ),
        report
      )
    }
  }

  def coursierDependencyTreeTask(
    inverse: Boolean,
    sbtClassifiers: Boolean = false,
    ignoreArtifactErrors: Boolean = false
  ) = Def.task {

    val currentProject =
      if (sbtClassifiers) {
        val cm = coursierSbtClassifiersModule.value
        val sv = scalaVersion.value
        val sbv = scalaBinaryVersion.value

        FromSbt.project(
          cm.id,
          cm.modules,
          cm.configurations.map(cfg => cfg.name -> cfg.extendsConfigs.map(_.name)).toMap,
          sv,
          sbv
        )
      } else {
        val proj = coursierProject.value
        val publications = coursierPublications.value
        proj.copy(publications = publications)
      }

    val res = {
      if (sbtClassifiers)
        coursierSbtClassifiersResolution
      else
        coursierResolution
    }.value

    val config = classpathConfiguration.value.name
    val configs = coursierConfigurations.value

    val includedConfigs = configs.getOrElse(config, Set.empty) + config

    val dependencies0 = currentProject.dependencies.collect {
      case (cfg, dep) if includedConfigs(cfg) => dep
    }.sortBy { dep =>
      (dep.module.organization, dep.module.name, dep.version)
    }

    val subRes = res.subset(dependencies0.toSet)

    // use sbt logging?
    println(
      projectDescription(currentProject) + "\n" +
      Print.dependencyTree(dependencies0, subRes, printExclusions = true, inverse)
    )
  }

  def coursierExportTask =
    (
      sbt.Keys.state,
      sbt.Keys.thisProjectRef,
      sbt.Keys.projectID,
      sbt.Keys.scalaVersion,
      sbt.Keys.scalaBinaryVersion,
      sbt.Keys.ivyConfigurations,
      streams,
      coursierProject,
      coursierExportDirectory,
      coursierExportJavadoc,
      coursierExportSources
    ).flatMap { (state, projectRef, projId, sv, sbv, ivyConfs, streams, proj, exportDir, exportJavadoc, exportSources) =>

      val javadocPackageTasks =
        if (exportJavadoc)
          Seq(Some("javadoc") -> packageDoc)
        else
          Nil

      val sourcesPackageTasks =
        if (exportJavadoc)
          Seq(Some("sources") -> packageSrc)
        else
          Nil

      val packageTasks = Seq(None -> packageBin) ++ javadocPackageTasks ++ sourcesPackageTasks

      val configs = Seq(None -> Compile, Some("tests") -> Test)

      val productTasks =
        for {
          (classifierOpt, pkgTask) <- packageTasks
          (classifierPrefixOpt, config) <- configs
          if publishArtifact.in(projectRef).in(pkgTask).in(config).getOrElse(state, false)
        } yield {
          val classifier = (classifierPrefixOpt.toSeq ++ classifierOpt.toSeq).mkString("-")
          pkgTask.in(projectRef).in(config).get(state).map((classifier, _))
        }

      val productTask = sbt.std.TaskExtra.joinTasks(productTasks).join

      val dir = new File(
        exportDir,
        s"${proj.module.organization.replace('.', '/')}/${proj.module.name}/${proj.version}"
      )

      def pom = "<?xml version='1.0' encoding='UTF-8'?>\n" + WritePom.project(proj, Some("jar"))

      val log = streams.log

      productTask.map { products =>

        if (products.isEmpty)
          None
        else {

          dir.mkdirs()

          val pomFile = new File(dir, s"${proj.module.name}-${proj.version}.pom")
          Files.write(pomFile.toPath, pom.getBytes("UTF-8"))
          log.info(s"Wrote POM file to $pomFile")

          for ((classifier, f) <- products) {

            val suffix = if (classifier.isEmpty) "" else "-" + classifier

            val jarPath = new File(dir, s"${proj.module.name}-${proj.version}$suffix.jar")

            if (jarPath.exists()) {
              if (!jarPath.delete())
                log.warn(s"Cannot remove $jarPath")
            }

            Files.createSymbolicLink(
              jarPath.toPath,
              dir.toPath.relativize(f.toPath)
            )
            log.info(s"Created symbolic link $jarPath -> $f")
          }

          // TODO Clean extra files in dir

          Some(exportDir)
        }
      }
    }

}<|MERGE_RESOLUTION|>--- conflicted
+++ resolved
@@ -352,25 +352,6 @@
           projects.map(_.moduleVersion)
       )
 
-<<<<<<< HEAD
-      // required for publish to be fine, later on
-      def writeIvyFiles() = {
-        val printer = new scala.xml.PrettyPrinter(80, 2)
-
-        val b = new StringBuilder
-        b ++= """<?xml version="1.0" encoding="UTF-8"?>"""
-        b += '\n'
-        b ++= printer.format(MakeIvyXml(currentProject))
-        cacheIvyFile.getParentFile.mkdirs()
-        Files.write(b.result().getBytes("UTF-8"), cacheIvyFile)
-
-        // Just writing an empty file here... Are these only used?
-        cacheIvyPropertiesFile.getParentFile.mkdirs()
-        Files.write("".getBytes("UTF-8"), cacheIvyPropertiesFile)
-      }
-
-=======
->>>>>>> 95d6d9e1
       if (verbosityLevel >= 2) {
         log.info("InterProjectRepository")
         for (p <- projects)
@@ -598,11 +579,11 @@
         b += '\n'
         b ++= printer.format(MakeIvyXml(currentProject))
         cacheIvyFile.getParentFile.mkdirs()
-        Files.write(cacheIvyFile.toPath, b.result().getBytes("UTF-8"))
+        Files.write(b.result().getBytes("UTF-8"), cacheIvyFile)
 
         // Just writing an empty file here... Are these only used?
         cacheIvyPropertiesFile.getParentFile.mkdirs()
-        Files.write(cacheIvyPropertiesFile.toPath, "".getBytes("UTF-8"))
+        Files.write("".getBytes("UTF-8"), cacheIvyPropertiesFile)
       }
 
       val res = {
@@ -883,7 +864,7 @@
           dir.mkdirs()
 
           val pomFile = new File(dir, s"${proj.module.name}-${proj.version}.pom")
-          Files.write(pomFile.toPath, pom.getBytes("UTF-8"))
+          Files.write(pom.getBytes("UTF-8"), pomFile)
           log.info(s"Wrote POM file to $pomFile")
 
           for ((classifier, f) <- products) {
@@ -897,11 +878,8 @@
                 log.warn(s"Cannot remove $jarPath")
             }
 
-            Files.createSymbolicLink(
-              jarPath.toPath,
-              dir.toPath.relativize(f.toPath)
-            )
-            log.info(s"Created symbolic link $jarPath -> $f")
+            Files.copy(jarPath, f)
+            log.info(s"Copied $jarPath to $f")
           }
 
           // TODO Clean extra files in dir
