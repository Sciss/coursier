import java.io.FileOutputStream

import com.typesafe.tools.mima.plugin.MimaPlugin.mimaDefaultSettings
import com.typesafe.tools.mima.plugin.MimaKeys
import MimaKeys.{ previousArtifacts, binaryIssueFilters }

val binaryCompatibilityVersion = "1.0.0-M7"

lazy val releaseSettings = Seq(
  publishMavenStyle := true,
  licenses := Seq("Apache 2.0" -> url("http://opensource.org/licenses/Apache-2.0")),
  homepage := Some(url("https://github.com/alexarchambault/coursier")),
  pomExtra := {
    <scm>
      <connection>scm:git:github.com/alexarchambault/coursier.git</connection>
      <developerConnection>scm:git:git@github.com:alexarchambault/coursier.git</developerConnection>
      <url>github.com/alexarchambault/coursier.git</url>
    </scm>
    <developers>
      <developer>
        <id>alexarchambault</id>
        <name>Alexandre Archambault</name>
        <url>https://github.com/alexarchambault</url>
      </developer>
    </developers>
  },
  publishTo := {
    val nexus = "https://oss.sonatype.org/"
    if (isSnapshot.value)
      Some("snapshots" at nexus + "content/repositories/snapshots")
    else
      Some("releases"  at nexus + "service/local/staging/deploy/maven2")
  },
  credentials += {
    Seq("SONATYPE_USER", "SONATYPE_PASS").map(sys.env.get) match {
      case Seq(Some(user), Some(pass)) =>
        Credentials("Sonatype Nexus Repository Manager", "oss.sonatype.org", user, pass)
      case _ =>
        Credentials(Path.userHome / ".ivy2" / ".credentials")
    }
  }
)

lazy val noPublishSettings = Seq(
  publish := (),
  publishLocal := (),
  publishArtifact := false
)

lazy val noPublish211Settings = Seq(
  publish := {
    if (scalaVersion.value startsWith "2.10.")
      publish.value
    else
      ()
  },
  publishLocal := {
    if (scalaVersion.value startsWith "2.10.")
      publishLocal.value
    else
      ()
  },
  publishArtifact := {
    if (scalaVersion.value startsWith "2.10.")
      publishArtifact.value
    else
      false
  }
)

lazy val noPublish210Settings = Seq(
  publish := {
    if (scalaVersion.value startsWith "2.10.")
      ()
    else
      publish.value
  },
  publishLocal := {
    if (scalaVersion.value startsWith "2.10.")
      ()
    else
      publishLocal.value
  },
  publishArtifact := {
    if (scalaVersion.value startsWith "2.10.")
      false
    else
      publishArtifact.value
  }
)

lazy val baseCommonSettings = Seq(
  organization := "io.get-coursier",
  resolvers ++= Seq(
    "Scalaz Bintray Repo" at "http://dl.bintray.com/scalaz/releases",
    Resolver.sonatypeRepo("releases")
  ),
  scalacOptions += "-target:jvm-1.6",
  javacOptions ++= Seq(
    "-source", "1.6",
    "-target", "1.6"
  ),
  javacOptions in Keys.doc := Seq()
) ++ releaseSettings

lazy val commonSettings = baseCommonSettings ++ Seq(
  scalaVersion := "2.11.8",
  crossScalaVersions := Seq("2.11.8", "2.10.6"),
  libraryDependencies ++= {
    if (scalaVersion.value startsWith "2.10.")
      Seq(compilerPlugin("org.scalamacros" % "paradise" % "2.0.1" cross CrossVersion.full))
    else
      Seq()
  }
)

lazy val core = crossProject
  .settings(commonSettings: _*)
  .settings(mimaDefaultSettings: _*)
  .settings(
    name := "coursier-java-6",
    resourceGenerators.in(Compile) += {
      (target, version).map { (dir, ver) =>
        import sys.process._

        val f = dir / "coursier.properties"
        dir.mkdirs()

        val p = new java.util.Properties()

        p.setProperty("version", ver + " (Java 6 branch)")
        p.setProperty("commit-hash", Seq("git", "rev-parse", "HEAD").!!.trim)

        val w = new FileOutputStream(f)
        p.store(w, "Coursier properties")
        w.close()

        println(s"Wrote $f")

        Seq(f)
      }.taskValue
    },
<<<<<<< HEAD
    previousArtifacts := Set.empty, //Set(organization.value %% moduleName.value % binaryCompatibilityVersion),
=======
    previousArtifacts := Set("com.github.alexarchambault" %% moduleName.value % binaryCompatibilityVersion),
>>>>>>> 7006d047
    binaryIssueFilters ++= {
      import com.typesafe.tools.mima.core._
      import com.typesafe.tools.mima.core.ProblemFilters._
      
      Seq(
        // Since 1.0.0-M10
        ProblemFilters.exclude[IncompatibleResultTypeProblem]("coursier.core.Resolution.withParentConfigurations"),
        // New singleton object, problem for forward compatibility only
        ProblemFilters.exclude[MissingTypesProblem]("coursier.maven.MavenSource$")
      )
    }
  )
  .jvmSettings(
    libraryDependencies ++=
      Seq(
        "org.scalaz" %% "scalaz-core" % "7.1.2"
      ) ++ {
        if (scalaVersion.value.startsWith("2.10.")) Seq()
        else Seq(
          "org.scala-lang.modules" %% "scala-xml" % "1.0.3"
        )
      }
  )
  .jsSettings(
    libraryDependencies ++= Seq(
      "com.github.japgolly.fork.scalaz" %%% "scalaz-core" % (if (scalaVersion.value.startsWith("2.10.")) "7.1.1" else "7.1.2"),
      "org.scala-js" %%% "scalajs-dom" % "0.8.0",
      "be.doeraene" %%% "scalajs-jquery" % "0.8.0"
    )
  )

lazy val coreJvm = core.jvm
lazy val coreJs = core.js

lazy val `fetch-js` = project
  .enablePlugins(ScalaJSPlugin)
  .dependsOn(coreJs)
  .settings(commonSettings)
  .settings(noPublishSettings)
  .settings(
    name := "coursier-fetch-js"
  )

lazy val tests = crossProject
  .dependsOn(core)
  .settings(commonSettings: _*)
  .settings(noPublishSettings: _*)
  .settings(
    name := "coursier-tests-java-6",
    libraryDependencies ++= Seq(
      "org.scala-lang.modules" %% "scala-async" % "0.9.1" % "provided",
      "com.lihaoyi" %%% "utest" % "0.3.0" % "test"
    ),
    unmanagedResourceDirectories in Test += (baseDirectory in LocalRootProject).value / "tests" / "shared" / "src" / "test" / "resources",
    testFrameworks += new TestFramework("utest.runner.Framework")
  )
  .jsSettings(
    postLinkJSEnv := NodeJSEnv().value,
    scalaJSStage in Global := FastOptStage,
    scalaJSUseRhino in Global := false
  )

lazy val testsJvm = tests.jvm.dependsOn(cache % "test")
lazy val testsJs = tests.js.dependsOn(`fetch-js` % "test")

lazy val cache = project
  .dependsOn(coreJvm)
  .settings(commonSettings)
  .settings(mimaDefaultSettings)
  .settings(
    name := "coursier-cache-java-6",
    libraryDependencies ++= Seq(
      "org.scalaz" %% "scalaz-concurrent" % "7.1.2",
      "com.google.guava" % "guava" % "19.0"
    ),
<<<<<<< HEAD
    previousArtifacts := Set.empty, //Set(organization.value %% moduleName.value % binaryCompatibilityVersion),
=======
    previousArtifacts := Set("com.github.alexarchambault" %% moduleName.value % binaryCompatibilityVersion),
>>>>>>> 7006d047
    binaryIssueFilters ++= {
      import com.typesafe.tools.mima.core._
      import com.typesafe.tools.mima.core.ProblemFilters._
      
      Seq(
        // Since 1.0.0-M10
        // methods that should have been private anyway
        ProblemFilters.exclude[MissingMethodProblem]("coursier.TermDisplay.update"),
        ProblemFilters.exclude[MissingMethodProblem]("coursier.TermDisplay.fallbackMode_="),
        // cache argument type changed from `Seq[(String, File)]` to `File`
        ProblemFilters.exclude[IncompatibleMethTypeProblem]("coursier.Cache.file"),
        ProblemFilters.exclude[IncompatibleMethTypeProblem]("coursier.Cache.fetch"),
        ProblemFilters.exclude[IncompatibleResultTypeProblem]("coursier.Cache.default"),
        ProblemFilters.exclude[IncompatibleMethTypeProblem]("coursier.Cache.validateChecksum"),
        ProblemFilters.exclude[MissingMethodProblem]("coursier.Cache.defaultBase"),
        // New methdos in Cache.Logger
        ProblemFilters.exclude[MissingMethodProblem]("coursier.Cache#Logger.checkingUpdates"),
        ProblemFilters.exclude[MissingMethodProblem]("coursier.Cache#Logger.checkingUpdatesResult"),
        // Better overload of Cache.Logger.downloadLength, deprecate previous one
        ProblemFilters.exclude[MissingMethodProblem]("coursier.Cache#Logger.downloadLength"),
        // Changes to private class TermDisplay#Info
        ProblemFilters.exclude[MissingClassProblem]("coursier.TermDisplay$Info$"),
        ProblemFilters.exclude[AbstractClassProblem]("coursier.TermDisplay$Info"),
        ProblemFilters.exclude[MissingMethodProblem]("coursier.TermDisplay#Info.downloaded"),
        ProblemFilters.exclude[MissingMethodProblem]("coursier.TermDisplay#Info.productElement"),
        ProblemFilters.exclude[MissingMethodProblem]("coursier.TermDisplay#Info.productArity"),
        ProblemFilters.exclude[MissingMethodProblem]("coursier.TermDisplay#Info.canEqual"),
        ProblemFilters.exclude[MissingMethodProblem]("coursier.TermDisplay#Info.length"),
        ProblemFilters.exclude[MissingMethodProblem]("coursier.TermDisplay#Info.display"),
        ProblemFilters.exclude[MissingMethodProblem]("coursier.TermDisplay#Info.fraction"),
        // Since 1.0.0-M9
        // Added an optional extra parameter to FileError.NotFound - only
        // its unapply method should break compatibility at the source level.
        ProblemFilters.exclude[MissingMethodProblem]("coursier.FileError#NotFound.copy"),
        ProblemFilters.exclude[MissingMethodProblem]("coursier.FileError#NotFound.this"),
        ProblemFilters.exclude[MissingTypesProblem]("coursier.FileError$NotFound$"),
        ProblemFilters.exclude[MissingMethodProblem]("coursier.FileError#NotFound.apply"),
        // Since 1.0.0-M8
        ProblemFilters.exclude[MissingTypesProblem]("coursier.TermDisplay$Info$"),
        ProblemFilters.exclude[MissingMethodProblem]("coursier.TermDisplay#Info.apply"),
        ProblemFilters.exclude[MissingMethodProblem]("coursier.TermDisplay#Info.copy"),
        ProblemFilters.exclude[MissingMethodProblem]("coursier.TermDisplay#Info.pct"),
        ProblemFilters.exclude[MissingMethodProblem]("coursier.TermDisplay#Info.this")
      )
    }
  )

lazy val bootstrap = project
  .settings(baseCommonSettings)
  .settings(noPublishSettings)
  .settings(
    name := "coursier-bootstrap-java-6",
    artifactName := {
      val artifactName0 = artifactName.value
      (sv, m, artifact) =>
        if (artifact.`type` == "jar" && artifact.extension == "jar")
          "bootstrap.jar"
        else
          artifactName0(sv, m, artifact)
    },
    crossPaths := false,
    autoScalaLibrary := false
  )

lazy val cli = project
  .dependsOn(coreJvm, cache)
  .settings(commonSettings)
  .settings(noPublish210Settings)
  .settings(packAutoSettings)
  .settings(proguardSettings)
  .settings(
    name := "coursier-cli-java-6",
    libraryDependencies ++= {
      if (scalaVersion.value startsWith "2.10.")
        Seq()
      else
        Seq("com.github.alexarchambault" %% "case-app" % "1.0.0-M4")
    },
    resourceGenerators in Compile += packageBin.in(bootstrap).in(Compile).map { jar =>
      Seq(jar)
    }.taskValue,
    ProguardKeys.proguardVersion in Proguard := "5.2.1",
    ProguardKeys.options in Proguard ++= Seq(
      "-dontwarn",
      "-keep class coursier.cli.Coursier {\n  public static void main(java.lang.String[]);\n}",
      "-keep class coursier.cli.IsolatedClassLoader {\n  public java.lang.String[] getIsolationTargets();\n}"
    ),
    javaOptions in (Proguard, ProguardKeys.proguard) := Seq("-Xmx3172M"),
    artifactPath in Proguard := (ProguardKeys.proguardDirectory in Proguard).value / "coursier-standalone.jar",
    artifacts ++= {
      if (scalaBinaryVersion.value == "2.10")
        Nil
      else Seq(
        Artifact(
          moduleName.value,
          "jar",
          "jar",
          "standalone"
        )
      )
    },
    packagedArtifacts <++= {
      (
        moduleName,
        scalaBinaryVersion,
        ProguardKeys.proguard in Proguard
      ).map {
        (mod, sbv, files) =>
          if (sbv == "2.10")
            Map.empty[Artifact, File]
          else {
            val f = files match {
              case Seq(f) => f
              case Seq() =>
                throw new Exception("Found no proguarded files. Expected one.")
              case _ =>
                throw new Exception("Found several proguarded files. Don't know how to publish all of them.")
            }

            Map(
              // FIXME Same Artifact as above
              Artifact(
                mod,
                "jar",
                "jar",
                "standalone"
              ) -> f
            )
          }
      }
    }
  )

lazy val web = project
  .enablePlugins(ScalaJSPlugin)
  .dependsOn(coreJs, `fetch-js`)
  .settings(commonSettings)
  .settings(noPublishSettings)
  .settings(
    libraryDependencies ++= {
      if (scalaVersion.value startsWith "2.10.")
        Seq()
      else
        Seq("com.github.japgolly.scalajs-react" %%% "core" % "0.9.0")
    },
    sourceDirectory := {
      val dir = sourceDirectory.value

      if (scalaVersion.value startsWith "2.10.")
        dir / "dummy"
      else
        dir
    },
    test in Test := (),
    testOnly in Test := (),
    resolvers += "Webjars Bintray" at "https://dl.bintray.com/webjars/maven/",
    jsDependencies ++= Seq(
      ("org.webjars.bower" % "bootstrap" % "3.3.4" intransitive()) / "bootstrap.min.js" commonJSName "Bootstrap",
      ("org.webjars.bower" % "react" % "0.12.2" intransitive()) / "react-with-addons.js" commonJSName "React",
      ("org.webjars.bower" % "bootstrap-treeview" % "1.2.0" intransitive()) / "bootstrap-treeview.min.js" commonJSName "Treeview",
      ("org.webjars.bower" % "raphael" % "2.1.4" intransitive()) / "raphael-min.js" commonJSName "Raphael"
    )
  )

lazy val doc = project
  .dependsOn(coreJvm, cache)
  .settings(commonSettings)
  .settings(noPublishSettings)
  .settings(tutSettings)
  .settings(
    tutSourceDirectory := baseDirectory.value,
    tutTargetDirectory := baseDirectory.value / ".."
  )

// Don't try to compile that if you're not in 2.10
lazy val plugin = project
  .dependsOn(coreJvm, cache)
  .settings(baseCommonSettings)
  .settings(noPublish211Settings)
  .settings(
    name := "coursier-sbt-plugin-java-6",
    sbtPlugin := {
      scalaVersion.value.startsWith("2.10.")
    },
    libraryDependencies += "com.google.guava" % "guava" % "19.0",
    // added so that 2.10 artifacts of the other modules can be found by
    // the too-naive-for-now inter-project resolver of the coursier SBT plugin
    resolvers += Resolver.sonatypeRepo("snapshots")
  )

lazy val `coursier` = project.in(file("."))
  .aggregate(coreJvm, coreJs, `fetch-js`, testsJvm, testsJs, cache, bootstrap, cli, plugin, web, doc)
  .settings(commonSettings)
  .settings(noPublishSettings)
  .settings(releaseSettings)<|MERGE_RESOLUTION|>--- conflicted
+++ resolved
@@ -140,11 +140,7 @@
         Seq(f)
       }.taskValue
     },
-<<<<<<< HEAD
-    previousArtifacts := Set.empty, //Set(organization.value %% moduleName.value % binaryCompatibilityVersion),
-=======
-    previousArtifacts := Set("com.github.alexarchambault" %% moduleName.value % binaryCompatibilityVersion),
->>>>>>> 7006d047
+    previousArtifacts := Set.empty, //Set("com.github.alexarchambault" %% moduleName.value % binaryCompatibilityVersion),
     binaryIssueFilters ++= {
       import com.typesafe.tools.mima.core._
       import com.typesafe.tools.mima.core.ProblemFilters._
@@ -220,11 +216,7 @@
       "org.scalaz" %% "scalaz-concurrent" % "7.1.2",
       "com.google.guava" % "guava" % "19.0"
     ),
-<<<<<<< HEAD
-    previousArtifacts := Set.empty, //Set(organization.value %% moduleName.value % binaryCompatibilityVersion),
-=======
-    previousArtifacts := Set("com.github.alexarchambault" %% moduleName.value % binaryCompatibilityVersion),
->>>>>>> 7006d047
+    previousArtifacts := Set.empty, //Set("com.github.alexarchambault" %% moduleName.value % binaryCompatibilityVersion),
     binaryIssueFilters ++= {
       import com.typesafe.tools.mima.core._
       import com.typesafe.tools.mima.core.ProblemFilters._
