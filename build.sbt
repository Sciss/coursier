import java.io.FileOutputStream

import com.typesafe.tools.mima.plugin.MimaPlugin.mimaDefaultSettings
import com.typesafe.tools.mima.plugin.MimaKeys
import MimaKeys.{ previousArtifacts, binaryIssueFilters }

val binaryCompatibilityVersion = "1.0.0-M7"

lazy val releaseSettings = Seq(
  publishMavenStyle := true,
  licenses := Seq("Apache 2.0" -> url("http://opensource.org/licenses/Apache-2.0")),
  homepage := Some(url("https://github.com/alexarchambault/coursier")),
  pomExtra := {
    <scm>
      <connection>scm:git:github.com/alexarchambault/coursier.git</connection>
      <developerConnection>scm:git:git@github.com:alexarchambault/coursier.git</developerConnection>
      <url>github.com/alexarchambault/coursier.git</url>
    </scm>
    <developers>
      <developer>
        <id>alexarchambault</id>
        <name>Alexandre Archambault</name>
        <url>https://github.com/alexarchambault</url>
      </developer>
    </developers>
  },
  publishTo := {
    val nexus = "https://oss.sonatype.org/"
    if (isSnapshot.value)
      Some("snapshots" at nexus + "content/repositories/snapshots")
    else
      Some("releases"  at nexus + "service/local/staging/deploy/maven2")
  },
  credentials += {
    Seq("SONATYPE_USER", "SONATYPE_PASS").map(sys.env.get) match {
      case Seq(Some(user), Some(pass)) =>
        Credentials("Sonatype Nexus Repository Manager", "oss.sonatype.org", user, pass)
      case _ =>
        Credentials(Path.userHome / ".ivy2" / ".credentials")
    }
  }
)

lazy val noPublishSettings = Seq(
  publish := (),
  publishLocal := (),
  publishArtifact := false
)

lazy val noPublish211Settings = Seq(
  publish := {
    if (scalaVersion.value startsWith "2.10.")
      publish.value
    else
      ()
  },
  publishLocal := {
    if (scalaVersion.value startsWith "2.10.")
      publishLocal.value
    else
      ()
  },
  publishArtifact := {
    if (scalaVersion.value startsWith "2.10.")
      publishArtifact.value
    else
      false
  }
)

lazy val noPublish210Settings = Seq(
  publish := {
    if (scalaVersion.value startsWith "2.10.")
      ()
    else
      publish.value
  },
  publishLocal := {
    if (scalaVersion.value startsWith "2.10.")
      ()
    else
      publishLocal.value
  },
  publishArtifact := {
    if (scalaVersion.value startsWith "2.10.")
      false
    else
      publishArtifact.value
  }
)

lazy val baseCommonSettings = Seq(
  organization := "io.get-coursier",
  resolvers ++= Seq(
    "Scalaz Bintray Repo" at "http://dl.bintray.com/scalaz/releases",
    Resolver.sonatypeRepo("releases")
  ),
  scalacOptions += "-target:jvm-1.6",
  javacOptions ++= Seq(
    "-source", "1.6",
    "-target", "1.6"
  ),
  javacOptions in Keys.doc := Seq()
) ++ releaseSettings

lazy val commonSettings = baseCommonSettings ++ Seq(
  scalaVersion := "2.11.8",
  crossScalaVersions := Seq("2.11.8", "2.10.6"),
  libraryDependencies ++= {
    if (scalaVersion.value startsWith "2.10.")
      Seq(compilerPlugin("org.scalamacros" % "paradise" % "2.0.1" cross CrossVersion.full))
    else
      Seq()
  }
)

lazy val core = crossProject
  .settings(commonSettings: _*)
  .settings(mimaDefaultSettings: _*)
  .settings(
    name := "coursier-java-6",
    resourceGenerators.in(Compile) += {
      (target, version).map { (dir, ver) =>
        import sys.process._

        val f = dir / "coursier.properties"
        dir.mkdirs()

        val p = new java.util.Properties()

        p.setProperty("version", ver + " (Java 6 branch)")
        p.setProperty("commit-hash", Seq("git", "rev-parse", "HEAD").!!.trim)

        val w = new FileOutputStream(f)
        p.store(w, "Coursier properties")
        w.close()

        println(s"Wrote $f")

        Seq(f)
      }.taskValue
    },
    previousArtifacts := Set.empty, //Set("com.github.alexarchambault" %% moduleName.value % binaryCompatibilityVersion),
    binaryIssueFilters ++= {
      import com.typesafe.tools.mima.core._
      import com.typesafe.tools.mima.core.ProblemFilters._
      
      Seq(
        // Since 1.0.0-M10
        ProblemFilters.exclude[IncompatibleResultTypeProblem]("coursier.core.Resolution.withParentConfigurations"),
        // New singleton object, problem for forward compatibility only
        ProblemFilters.exclude[MissingTypesProblem]("coursier.maven.MavenSource$")
      )
    }
  )
  .jvmSettings(
    libraryDependencies ++=
      Seq(
        "org.scalaz" %% "scalaz-core" % "7.1.2"
      ) ++ {
        if (scalaVersion.value.startsWith("2.10.")) Seq()
        else Seq(
          "org.scala-lang.modules" %% "scala-xml" % "1.0.3"
        )
      }
  )
  .jsSettings(
    libraryDependencies ++= Seq(
      "com.github.japgolly.fork.scalaz" %%% "scalaz-core" % (if (scalaVersion.value.startsWith("2.10.")) "7.1.1" else "7.1.2"),
      "org.scala-js" %%% "scalajs-dom" % "0.8.0",
      "be.doeraene" %%% "scalajs-jquery" % "0.8.0"
    )
  )

lazy val coreJvm = core.jvm
lazy val coreJs = core.js

lazy val `fetch-js` = project
  .enablePlugins(ScalaJSPlugin)
  .dependsOn(coreJs)
  .settings(commonSettings)
  .settings(noPublishSettings)
  .settings(
    name := "coursier-fetch-js"
  )

lazy val tests = crossProject
  .dependsOn(core)
  .settings(commonSettings: _*)
  .settings(noPublishSettings: _*)
  .settings(
    name := "coursier-tests-java-6",
    libraryDependencies ++= Seq(
      "org.scala-lang.modules" %% "scala-async" % "0.9.1" % "provided",
      "com.lihaoyi" %%% "utest" % "0.3.0" % "test"
    ),
    unmanagedResourceDirectories in Test += (baseDirectory in LocalRootProject).value / "tests" / "shared" / "src" / "test" / "resources",
    testFrameworks += new TestFramework("utest.runner.Framework")
  )
  .jsSettings(
    postLinkJSEnv := NodeJSEnv().value,
    scalaJSStage in Global := FastOptStage,
    scalaJSUseRhino in Global := false
  )

lazy val testsJvm = tests.jvm.dependsOn(cache % "test")
lazy val testsJs = tests.js.dependsOn(`fetch-js` % "test")

lazy val cache = project
  .dependsOn(coreJvm)
  .settings(commonSettings)
  .settings(mimaDefaultSettings)
  .settings(
    name := "coursier-cache-java-6",
    libraryDependencies ++= Seq(
      "org.scalaz" %% "scalaz-concurrent" % "7.1.2",
      "com.google.guava" % "guava" % "19.0"
    ),
    previousArtifacts := Set.empty, //Set("com.github.alexarchambault" %% moduleName.value % binaryCompatibilityVersion),
    binaryIssueFilters ++= {
      import com.typesafe.tools.mima.core._
      import com.typesafe.tools.mima.core.ProblemFilters._
      
      Seq(
        // Since 1.0.0-M10
        // methods that should have been private anyway
        ProblemFilters.exclude[MissingMethodProblem]("coursier.TermDisplay.update"),
        ProblemFilters.exclude[MissingMethodProblem]("coursier.TermDisplay.fallbackMode_="),
        // cache argument type changed from `Seq[(String, File)]` to `File`
        ProblemFilters.exclude[IncompatibleMethTypeProblem]("coursier.Cache.file"),
        ProblemFilters.exclude[IncompatibleMethTypeProblem]("coursier.Cache.fetch"),
        ProblemFilters.exclude[IncompatibleResultTypeProblem]("coursier.Cache.default"),
        ProblemFilters.exclude[IncompatibleMethTypeProblem]("coursier.Cache.validateChecksum"),
        ProblemFilters.exclude[MissingMethodProblem]("coursier.Cache.defaultBase"),
        // New methdos in Cache.Logger
        ProblemFilters.exclude[MissingMethodProblem]("coursier.Cache#Logger.checkingUpdates"),
        ProblemFilters.exclude[MissingMethodProblem]("coursier.Cache#Logger.checkingUpdatesResult"),
        // Better overload of Cache.Logger.downloadLength, deprecate previous one
        ProblemFilters.exclude[MissingMethodProblem]("coursier.Cache#Logger.downloadLength"),
        // Changes to private class TermDisplay#Info
        ProblemFilters.exclude[MissingClassProblem]("coursier.TermDisplay$Info$"),
        ProblemFilters.exclude[AbstractClassProblem]("coursier.TermDisplay$Info"),
        ProblemFilters.exclude[MissingMethodProblem]("coursier.TermDisplay#Info.downloaded"),
        ProblemFilters.exclude[MissingMethodProblem]("coursier.TermDisplay#Info.productElement"),
        ProblemFilters.exclude[MissingMethodProblem]("coursier.TermDisplay#Info.productArity"),
        ProblemFilters.exclude[MissingMethodProblem]("coursier.TermDisplay#Info.canEqual"),
        ProblemFilters.exclude[MissingMethodProblem]("coursier.TermDisplay#Info.length"),
        ProblemFilters.exclude[MissingMethodProblem]("coursier.TermDisplay#Info.display"),
        ProblemFilters.exclude[MissingMethodProblem]("coursier.TermDisplay#Info.fraction"),
        // Since 1.0.0-M9
        // Added an optional extra parameter to FileError.NotFound - only
        // its unapply method should break compatibility at the source level.
        ProblemFilters.exclude[MissingMethodProblem]("coursier.FileError#NotFound.copy"),
        ProblemFilters.exclude[MissingMethodProblem]("coursier.FileError#NotFound.this"),
        ProblemFilters.exclude[MissingTypesProblem]("coursier.FileError$NotFound$"),
        ProblemFilters.exclude[MissingMethodProblem]("coursier.FileError#NotFound.apply"),
        // Since 1.0.0-M8
        ProblemFilters.exclude[MissingTypesProblem]("coursier.TermDisplay$Info$"),
        ProblemFilters.exclude[MissingMethodProblem]("coursier.TermDisplay#Info.apply"),
        ProblemFilters.exclude[MissingMethodProblem]("coursier.TermDisplay#Info.copy"),
        ProblemFilters.exclude[MissingMethodProblem]("coursier.TermDisplay#Info.pct"),
        ProblemFilters.exclude[MissingMethodProblem]("coursier.TermDisplay#Info.this")
      )
    }
  )

lazy val bootstrap = project
  .settings(baseCommonSettings)
  .settings(noPublishSettings)
  .settings(
    name := "coursier-bootstrap-java-6",
    artifactName := {
      val artifactName0 = artifactName.value
      (sv, m, artifact) =>
        if (artifact.`type` == "jar" && artifact.extension == "jar")
          "bootstrap.jar"
        else
          artifactName0(sv, m, artifact)
    },
    crossPaths := false,
    autoScalaLibrary := false
  )

lazy val cli = project
  .dependsOn(coreJvm, cache)
  .settings(commonSettings)
  .settings(noPublish210Settings)
  .settings(packAutoSettings)
  .settings(proguardSettings)
  .settings(
    name := "coursier-cli-java-6",
    libraryDependencies ++= {
      if (scalaVersion.value startsWith "2.10.")
        Seq()
      else
        Seq("com.github.alexarchambault" %% "case-app" % "1.0.0-M4")
    },
    resourceGenerators in Compile += packageBin.in(bootstrap).in(Compile).map { jar =>
      Seq(jar)
    }.taskValue,
    ProguardKeys.proguardVersion in Proguard := "5.2.1",
    ProguardKeys.options in Proguard ++= Seq(
      "-dontwarn",
      "-keep class coursier.cli.Coursier {\n  public static void main(java.lang.String[]);\n}",
      "-keep class coursier.cli.IsolatedClassLoader {\n  public java.lang.String[] getIsolationTargets();\n}"
    ),
    javaOptions in (Proguard, ProguardKeys.proguard) := Seq("-Xmx3172M"),
    artifactPath in Proguard := (ProguardKeys.proguardDirectory in Proguard).value / "coursier-standalone.jar",
    artifacts ++= {
      if (scalaBinaryVersion.value == "2.10")
        Nil
      else Seq(
        Artifact(
          moduleName.value,
          "jar",
          "jar",
          "standalone"
        )
      )
    },
    packagedArtifacts <++= {
      (
        moduleName,
        scalaBinaryVersion,
        ProguardKeys.proguard in Proguard
      ).map {
        (mod, sbv, files) =>
          if (sbv == "2.10")
            Map.empty[Artifact, File]
          else {
            val f = files match {
              case Seq(f) => f
              case Seq() =>
                throw new Exception("Found no proguarded files. Expected one.")
              case _ =>
                throw new Exception("Found several proguarded files. Don't know how to publish all of them.")
            }

            Map(
              // FIXME Same Artifact as above
              Artifact(
                mod,
                "jar",
                "jar",
                "standalone"
              ) -> f
            )
          }
      }
    }
  )

lazy val web = project
  .enablePlugins(ScalaJSPlugin)
  .dependsOn(coreJs, `fetch-js`)
  .settings(commonSettings)
  .settings(noPublishSettings)
  .settings(
    libraryDependencies ++= {
      if (scalaVersion.value startsWith "2.10.")
        Seq()
      else
        Seq("com.github.japgolly.scalajs-react" %%% "core" % "0.9.0")
    },
    sourceDirectory := {
      val dir = sourceDirectory.value

      if (scalaVersion.value startsWith "2.10.")
        dir / "dummy"
      else
        dir
    },
    test in Test := (),
    testOnly in Test := (),
    resolvers += "Webjars Bintray" at "https://dl.bintray.com/webjars/maven/",
    jsDependencies ++= Seq(
      ("org.webjars.bower" % "bootstrap" % "3.3.4" intransitive()) / "bootstrap.min.js" commonJSName "Bootstrap",
      ("org.webjars.bower" % "react" % "0.12.2" intransitive()) / "react-with-addons.js" commonJSName "React",
      ("org.webjars.bower" % "bootstrap-treeview" % "1.2.0" intransitive()) / "bootstrap-treeview.min.js" commonJSName "Treeview",
      ("org.webjars.bower" % "raphael" % "2.1.4" intransitive()) / "raphael-min.js" commonJSName "Raphael"
    )
  )

lazy val doc = project
  .dependsOn(coreJvm, cache)
  .settings(commonSettings)
  .settings(noPublishSettings)
  .settings(tutSettings)
  .settings(
    tutSourceDirectory := baseDirectory.value,
    tutTargetDirectory := baseDirectory.value / ".."
  )

// Don't try to compile that if you're not in 2.10
lazy val plugin = project
  .dependsOn(coreJvm, cache)
  .settings(baseCommonSettings)
  .settings(noPublish211Settings)
  .settings(
<<<<<<< HEAD
    name := "coursier-sbt-plugin-java-6",
=======
    name := "sbt-coursier",
>>>>>>> fd4d1bd1
    sbtPlugin := {
      scalaVersion.value.startsWith("2.10.")
    },
    libraryDependencies += "com.google.guava" % "guava" % "19.0",
    // added so that 2.10 artifacts of the other modules can be found by
    // the too-naive-for-now inter-project resolver of the coursier SBT plugin
    resolvers += Resolver.sonatypeRepo("snapshots")
  )

lazy val `coursier` = project.in(file("."))
  .aggregate(coreJvm, coreJs, `fetch-js`, testsJvm, testsJs, cache, bootstrap, cli, plugin, web, doc)
  .settings(commonSettings)
  .settings(noPublishSettings)
  .settings(releaseSettings)<|MERGE_RESOLUTION|>--- conflicted
+++ resolved
@@ -397,11 +397,7 @@
   .settings(baseCommonSettings)
   .settings(noPublish211Settings)
   .settings(
-<<<<<<< HEAD
-    name := "coursier-sbt-plugin-java-6",
-=======
-    name := "sbt-coursier",
->>>>>>> fd4d1bd1
+    name := "sbt-coursier-java-6",
     sbtPlugin := {
       scalaVersion.value.startsWith("2.10.")
     },
